
test:
<<<<<<< HEAD
	poetry run pytest --cov-report term --cov=nmdc_automation -m "not (integration or integration_local)" ./tests
=======
	poetry run pytest -m "not integration" --cov-report term-missing --cov=nmdc_automation ./tests

>>>>>>> 4d8cc79f
<|MERGE_RESOLUTION|>--- conflicted
+++ resolved
@@ -1,8 +1,4 @@
 
 test:
-<<<<<<< HEAD
 	poetry run pytest --cov-report term --cov=nmdc_automation -m "not (integration or integration_local)" ./tests
-=======
-	poetry run pytest -m "not integration" --cov-report term-missing --cov=nmdc_automation ./tests
 
->>>>>>> 4d8cc79f
