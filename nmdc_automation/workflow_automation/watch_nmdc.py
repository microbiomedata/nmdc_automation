--- conflicted
+++ resolved
@@ -127,31 +127,20 @@
 
     def restore_from_state(self) -> None:
         """ Restore jobs from state data """
-<<<<<<< HEAD
-        logging.info("Restoring job cache from state")
-        logging.info(f"Job cache length: {len(self.job_cache)}")
-        self.job_cache = self.get_workflow_jobs_from_state()
-=======
         new_jobs = self.get_new_workflow_jobs_from_state()
         if new_jobs:
             logger.info(f"Restoring {len(new_jobs)} jobs from state.")
             self.job_cache.extend(new_jobs)
->>>>>>> 11269f44
 
     def get_new_workflow_jobs_from_state(self) -> List[WorkflowJob]:
         """ Find new jobs from state data that are not already in the job cache """
         wf_job_list = []
         job_cache_ids = [job.opid for job in self.job_cache]
         state = self.file_handler.read_state()
-<<<<<<< HEAD
-        jobs = state.get("jobs", [])
-        for job in jobs:
-            if job.get("opid") in job_cache_ids:
-=======
+
         for job in state["jobs"]:
             if job.get("opid") and job.get("opid") in job_cache_ids:
                 # already in cache
->>>>>>> 11269f44
                 continue
             wf_job = WorkflowJob(self.config, workflow_state=job)
             logger.debug(f"New workflow job: {wf_job.opid} from state.")
