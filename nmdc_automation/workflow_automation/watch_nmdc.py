--- conflicted
+++ resolved
@@ -238,11 +238,7 @@
                 raw_status = job.job.get_job_status()
                 status = "null" if raw_status is None else str(raw_status).strip().lower()
 
-<<<<<<< HEAD
-                if status.lower() == "succeeded":
-=======
                 if status == "succeeded":
->>>>>>> f5f27a1d
                     job.workflow.last_status = status
                     successful_jobs.append(job)
                     continue
