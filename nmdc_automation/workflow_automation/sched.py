--- conflicted
+++ resolved
@@ -248,13 +248,8 @@
             "config": job_config,
             "claims": [],
         }
-<<<<<<< HEAD
 
         #logger.info(f'JOB RECORD: {jr["id"]}')
-=======
-        logger.debug(f"full job info: {jr}") #jp
-        logger.info(f'JOB RECORD: {jr["id"]}')
->>>>>>> 975c0ac7
         # This would make the job record
         # print(json.dumps(ji, indent=2))
         return jr
@@ -293,18 +288,11 @@
         last_id = None
         
         # Only look for ID for informed_by len=1, and handle multi later -jlp 20250722
-<<<<<<< HEAD
-        #if len(informed_by) == 1:
-        q = {"was_informed_by": informed_by[0], "type": wf.type}
-
-        #for doc in self.db[wf.collection].find(q):
-        for doc in self.api.list_from_collection(wf.collection, q, "id"):
-=======
         # This should be ok to pass the array of was_informed_by to find the workflow in mongo -jlp 20250828
         #if len(informed_by) == 1:
         q = {"was_informed_by": informed_by, "type": wf.type}
-        for doc in self.db[wf.collection].find(q):
->>>>>>> 975c0ac7
+        #for doc in self.db[wf.collection].find(q):
+        for doc in self.api.list_from_collection(wf.collection, q, "id"):
             ct += 1
             last_id = doc["id"]
 
@@ -428,12 +416,9 @@
         """
         This function does a single cycle of looking for new jobs
         """
-<<<<<<< HEAD
-        #wfp_nodes = load_workflow_process_nodes(self.db, self.workflows, allowlist)
-        wfp_nodes = load_workflow_process_nodes(self.api, self.workflows, allowlist)
-=======
-        wfp_nodes, manifest_map = load_workflow_process_nodes(self.db, self.api, self.workflows, allowlist)
->>>>>>> 975c0ac7
+        #wfp_nodes = load_workflow_process_nodes(self.db, self.workflows, allowlist) #orig
+        #wfp_nodes = load_workflow_process_nodes(self.api, self.workflows, allowlist) #605
+        wfp_nodes, manifest_map = load_workflow_process_nodes(self.api, self.workflows, allowlist)
         if wfp_nodes:
             for wfp_node in wfp_nodes:
                 msg = f"Found workflow process node {wfp_node.id}"
@@ -468,9 +453,8 @@
                 if dryrun:
                     continue
                 try:
-<<<<<<< HEAD
                     # This jr does not have the ID until it is submitted to mongo
-                    jr = self.create_job_rec(job)
+                    jr = self.create_job_rec(job, manifest_map)
                     
                     #self.db.jobs.insert_one(jr) #TODO replace this with create_job endpoint below
                     complete_jr = self.api.create_job(jr)
@@ -479,12 +463,6 @@
                         logger.info(f'JOB RECORD: {complete_jr["id"]}')
                         job_recs.append(complete_jr)
                         
-=======
-                    jr = self.create_job_rec(job, manifest_map)
-                    self.db.jobs.insert_one(jr)
-                    if jr:
-                        job_recs.append(jr)
->>>>>>> 975c0ac7
                 except MissingDataObjectException as e:
                     logger.warning(f"Caught missing Data Object(s) for {job.informed_by}: Skipping")
                     logger.warning(e)
