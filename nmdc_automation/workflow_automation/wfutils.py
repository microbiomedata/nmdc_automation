#!/usr/bin/env python

import os
import json
import tempfile
import requests
import nmdc_schema.nmdc as nmdc
import logging
import datetime
import pytz
import hashlib
from linkml_runtime.dumpers import json_dumper

# TODO: Berkley refactoring:
#  The NmdcSchema class - responsible for creating workflow and data object records
#  to be inserted into the NMDC database will need to be updated to generate Berkley-compatible
#  Datageneration and WorkflowExecution records.

# TODO: Rename this class to something more descriptive - it runs and monitors workflows running in Cromwell
#   via the Cromwell REST API.
#   Consider renaming to CromwellWorkflowRunner.
#   Consider generalizing the class to be able to submit and monitor workflows to other workflow engines e.g. JAWS.
# TODO: Add type hints to all methods, add docstrings to all methods.
# TODO: Rename the package to something more descriptive - it is responsible for running and monitoring workflows.
class WorkflowJob:
    DEFAULT_STATUS = "Unsubmitted"
    SUCCESS_STATUS = "Succeeded"
    METADATA_URL_SUFFIX = "/metadata"
    LABEL_SUBMITTER_VALUE = "nmdcda"
    LABEL_PARAMETERS = ["release", "wdl", "git_repo"]
    CHUNK_SIZE = 1000000  # 1 MB
    GIT_RELEASES_PATH = "/releases/download"

    debug = False
    dryrun = False
    options = None
    activity_templ = None
    outputs = None
    input_data_objects = []
    start = None
    end = None

    def __init__(
        self,
        site_config,
        typ=None,
        workflow_config=None,
        nmdc_jobid=None,
        opid=None,
        activity_id=None,
        state=None,
        nocheck=False,
    ):
        self.config = site_config
        self.workflow_config = workflow_config
        self.set_config_attributes()
        if workflow_config:
            self.load_workflow_config()
        self.set_initial_state(state, activity_id, typ, nmdc_jobid, opid)
        if self.jobid and not nocheck:
            self.check_status()

    def set_config_attributes(self):
        # TODO: Why are we not using the config object directly? This is a code smell.
        #   Consider wrapping with @property decorators to make this more explicit.
        self.cromurl = self.config.cromwell_url
        self.data_dir = self.config.data_dir
        self.resource = self.config.resource
        self.url_root = self.config.url_root

    # TODO: These could be @property decorators
    def load_workflow_config(self):
        self.outputs = self.workflow_config.get("outputs")
        self.activity_templ = self.workflow_config.get("activity")
        self.input_data_objects = self.workflow_config.get("input_data_objects")

    def set_initial_state(self, state, activity_id, typ, nmdc_jobid, opid):
        if state:
            self.load_state_from_dict(state)
        else:
            self.set_default_state(activity_id, typ, nmdc_jobid, opid)

    def load_state_from_dict(self, state):
        self.activity_id = state["activity_id"]
        self.nmdc_jobid = state["nmdc_jobid"]
        self.opid = state.get("opid", None)
        self.type = state["type"]
        self.workflow_config = state["conf"]
        self.jobid = state["cromwell_jobid"]
        self.last_status = state["last_status"]
        self.failed_count = state.get("failed_count", 0)
        self.done = state.get("done", None)
        self.start = state.get("start")
        self.end = state.get("end")
        self.load_workflow_config()

    def set_default_state(self, activity_id, typ, nmdc_jobid, opid):
        self.activity_id = activity_id
        # TODO why?
        self.type = typ
        self.nmdc_jobid = nmdc_jobid
        self.opid = opid
        self.done = None
        self.jobid = None
        self.failed_count = 0
        self.last_status = self.DEFAULT_STATUS

    def get_state(self):
        data = {
            "type": self.type,
            "cromwell_jobid": self.jobid,
            "nmdc_jobid": self.nmdc_jobid,
            "conf": self.workflow_config,
            "activity_id": self.activity_id,
            "last_status": self.last_status,
            "done": self.done,
            "failed_count": self.failed_count,
            "start": self.start,
            "end": self.end,
            "opid": self.opid,
        }
        return data

    def check_status(self):
        """
        Check the status in Cromwell
        """
        if not self.jobid:
            self.last_status = "Unsubmitted"
            return self.last_status

        url = f"{self.cromurl}/{self.jobid}/status"

        try:
            resp = requests.get(url)
            resp.raise_for_status()
        except requests.exceptions.RequestException as ex:
            # logging.error(f"Error checking status: {ex}")
            self.last_status = "Error"
            return self.last_status

        data = resp.json()
        # TODO: Why not name this variable 'status'?
        state = data.get("status", "Unknown")
        self.last_status = state

        if state == "Succeeded" and not self.end:
            self.end = datetime.datetime.now(pytz.utc).isoformat()

        return state

    def get_metadata(self):
        """
        Check the status in Cromwell
        """
        if not self.jobid:
            return self.DEFAULT_STATUS
        url = f"{self.cromurl}/{self.jobid}{self.METADATA_URL_SUFFIX}"
        resp = requests.get(url)
        resp.raise_for_status()
        return resp.json()

    def json_log(self, data, title="json_log"):
        logging.debug(title)
        logging.debug(json.dumps(data, indent=2))

    def _generate_inputs(self):
        inputs = {}
        prefix = self.workflow_config["input_prefix"]
        for input, input_object in self.workflow_config["inputs"].items():
            input_prefix = f"{prefix}.{input}"
            if input_object == "{resource}":
                input_object = self.config.resource
            inputs[input_prefix] = input_object
        return inputs

    def _generate_labels(self):
        labels = self.get_label_parameters()
        labels["pipeline_version"] = labels["release"]
        labels["pipeline"] = labels["wdl"]
        labels["activity_id"] = self.activity_id
        labels["opid"] = self.opid
        labels["submitter"] = self.LABEL_SUBMITTER_VALUE
        return labels

    def get_label_parameters(self):
        return {param: self.workflow_config[param] for param in self.LABEL_PARAMETERS}

    def fetch_release_file(self, fn, suffix=None):
        release = self.workflow_config["release"]
        base_url = self.workflow_config["git_repo"].rstrip("/")
        url = base_url + f"{self.GIT_RELEASES_PATH}/{release}/{fn}"

        logging.debug(f"BASE URL: {base_url}")
        logging.debug(f"URL: {url}")

        resp = requests.get(url, stream=True)
        resp.raise_for_status()

        fp, fname = tempfile.mkstemp(suffix=suffix)
        try:
            with os.fdopen(fp, "wb") as fd:
                for chunk in resp.iter_content(chunk_size=self.CHUNK_SIZE):
                    fd.write(chunk)
        except Exception as ex:
            os.unlink(fname)
            raise ex

        return fname

    def generate_files(self, conf):
        wdl_file = self.fetch_release_file(conf["wdl"], suffix=".wdl")
        bundle_file = self.fetch_release_file("bundle.zip", suffix=".zip")
        files = {
            "workflowSource": open(wdl_file),
            "workflowDependencies": open(bundle_file, "rb"),
            "workflowInputs": open(_json_tmp(self._generate_inputs())),
            "labels": open(_json_tmp(self._generate_labels())),
        }
        if self.options:
            files["workflowOptions"] = open(self.options)
        return files

    def cromwell_submit(self, force=False):
        # Refresh the log
        status = self.check_status()
        states = ["Failed", "Aborted", "Aborting", "Unsubmitted"]
        if not force and status not in states:
            logging.info("Skipping: %s %s" % (self.activity_id, status))
            return

        cleanup = []
        conf = self.workflow_config
        try:
            self.json_log(self._generate_inputs(), title="Inputs")
            self.json_log(self._generate_labels(), title="Labels")
            files = self.generate_files(conf)
            cleanup.extend(files.values())

            job_id = "unknown"
            if not self.dryrun:
                logging.debug(self.cromurl)
                resp = requests.post(self.cromurl, data={}, files=files)
                resp.raise_for_status()
                data = resp.json()
                self.json_log(data, title="Response")
                job_id = data["id"]
            else:
                job_id = "dryrun"

            logging.info(f"Submitted: {job_id}")
            self.start = datetime.datetime.now(pytz.utc).isoformat()
            self.jobid = job_id
            self.done = False
        finally:
            for file in cleanup:
                file.close()
                os.unlink(file.name)

# TODO: Rename this class to something descriptive - it is responsible for creating NMDC database objects -
#    the existing name is already taken by the NMDC schema module.
#    Consider renaming to NMDCDatabaseObjectCreator.
#    Add type hints to all methods, add docstrings to all methods.
class NmdcSchema:
    def __init__(self):
        self.nmdc_db = nmdc.Database()
        self._data_object_string = "nmdc:DataObject"
        self.activity_store = self.activity_map()

    def make_data_object(
        self,
        name: str,
        full_file_name: str,
        file_url: str,
        data_object_type: str,
        dobj_id: str,
        md5_sum: str,
        description: str,
        omics_id: str,
    ) -> None:
        """Create nmdc database data object

        Args:
            name (str): name of data object
            full_file_name (str): full file name
            file_url (str): url for data object file
            data_object_type (str): nmdc data object type
            dobj_id (str): minted data object id
            md5_sum (str): md5 check sum of data product
            description (str): description for data object
            omics_id (str): minted omics id
        """

        self.nmdc_db.data_object_set.append(
            nmdc.DataObject(
                file_size_bytes=os.stat(full_file_name).st_size,
                name=name,
                url=file_url,
                data_object_type=data_object_type,
                type=self._data_object_string,
                id=dobj_id,
                md5_checksum=md5_sum,
                description=description.replace("{id}", omics_id),
            )
        )

    def create_activity_record(
        self,
        activity_record,
        activity_name,
        workflow,
        activity_id,
        resource,
        has_inputs_list,
        has_output_list,
        omic_id,
        start_time,
        end_time,
    ):
        database_activity_set = self.activity_store[activity_record][0]

        database_activity_range = self.activity_store[activity_record][1]

        database_activity_set.append(
            database_activity_range(
                id=activity_id,  # call minter for activity type
                name=activity_name,
                git_url=workflow["git_repo"],
                version=workflow["release"],
                execution_resource=resource,
                started_at_time=start_time,
                has_input=has_inputs_list,
                has_output=has_output_list,
                type=activity_record,
                ended_at_time=end_time,
                was_informed_by=omic_id,
            )
        )

    def activity_map(self):
        """
        Inform Object Mapping Process what activies need to be imported and
        distrubuted across the process
        """

        activity_store_dict = {
            #TODO deprecate MetagenomeSequencing
            "nmdc:MetagenomeSequencing": (
                self.nmdc_db.workflow_execution_set,
                nmdc.MetagenomeSequencing,
            ),
            "nmdc:ReadQcAnalysis": (
                self.nmdc_db.workflow_execution_set,
                nmdc.ReadQcAnalysis,
            ),
            "nmdc:ReadBasedTaxonomyAnalysis": (
                self.nmdc_db.workflow_execution_set,
                nmdc.ReadBasedTaxonomyAnalysis,
            ),
            "nmdc:MetagenomeAssembly": (
                self.nmdc_db.workflow_execution_set,
                nmdc.MetagenomeAssembly,
            ),
<<<<<<< HEAD
            "nmdc:MetagenomeAnnotation": (
                self.nmdc_db.workflow_execution_set,
                nmdc.MetagenomeAnnotation,
            ),
            "nmdc:MagsAnalysis": (
                self.nmdc_db.workflow_execution_set,
                nmdc.MagsAnalysis,
=======
            "nmdc:MetatranscriptomeAssembly": (
                self.nmdc_db.metatranscriptome_assembly_set,
                nmdc.MetatranscriptomeAssembly,
            ),
            "nmdc:MetagenomeAnnotationActivity": (
                self.nmdc_db.metagenome_annotation_activity_set,
                nmdc.MetagenomeAnnotationActivity,
            ),
            "nmdc:MetatranscriptomeAnnotationActivity": (
                self.nmdc_db.metatranscriptome_annotation_set,
                nmdc.MetatranscriptomeAnnotationActivity,
            ),
            "nmdc:MetatranscriptomeExpressionAnalysis": (
                self.nmdc_db.metatranscriptome_expression_analysis_set,
                nmdc.MetatranscriptomeExpressionAnalysis,
            ),
            "nmdc:MagsAnalysisActivity": (
                self.nmdc_db.mags_activity_set,
                nmdc.MagsAnalysisActivity,
>>>>>>> f0fb546e
            ),
        }

        return activity_store_dict

    def get_database_object_dump(self):
        """
        Get the NMDC database object.

        Returns:
            nmdc.Database: NMDC database object.
        """
        nmdc_database_object = json_dumper.dumps(self.nmdc_db, inject_type=False)
        return nmdc_database_object


def _json_tmp(data):
    fp, fname = tempfile.mkstemp(suffix=".json")
    with os.fdopen(fp, "w") as fd:
        fd.write(json.dumps(data))
    return fname


def jprint(obj):
    print(json.dumps(obj, indent=2))


def _md5(file):
    return hashlib.md5(open(file, "rb").read()).hexdigest()<|MERGE_RESOLUTION|>--- conflicted
+++ resolved
@@ -361,7 +361,6 @@
                 self.nmdc_db.workflow_execution_set,
                 nmdc.MetagenomeAssembly,
             ),
-<<<<<<< HEAD
             "nmdc:MetagenomeAnnotation": (
                 self.nmdc_db.workflow_execution_set,
                 nmdc.MetagenomeAnnotation,
@@ -369,27 +368,6 @@
             "nmdc:MagsAnalysis": (
                 self.nmdc_db.workflow_execution_set,
                 nmdc.MagsAnalysis,
-=======
-            "nmdc:MetatranscriptomeAssembly": (
-                self.nmdc_db.metatranscriptome_assembly_set,
-                nmdc.MetatranscriptomeAssembly,
-            ),
-            "nmdc:MetagenomeAnnotationActivity": (
-                self.nmdc_db.metagenome_annotation_activity_set,
-                nmdc.MetagenomeAnnotationActivity,
-            ),
-            "nmdc:MetatranscriptomeAnnotationActivity": (
-                self.nmdc_db.metatranscriptome_annotation_set,
-                nmdc.MetatranscriptomeAnnotationActivity,
-            ),
-            "nmdc:MetatranscriptomeExpressionAnalysis": (
-                self.nmdc_db.metatranscriptome_expression_analysis_set,
-                nmdc.MetatranscriptomeExpressionAnalysis,
-            ),
-            "nmdc:MagsAnalysisActivity": (
-                self.nmdc_db.mags_activity_set,
-                nmdc.MagsAnalysisActivity,
->>>>>>> f0fb546e
             ),
         }
 
