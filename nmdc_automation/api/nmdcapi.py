--- conflicted
+++ resolved
@@ -10,17 +10,13 @@
 import mimetypes
 from pathlib import Path
 from time import time
-from typing import Union, List, Optional
+from typing import Union, List
 from datetime import datetime, timedelta, timezone
 from nmdc_automation.config import SiteConfig, UserConfig
 import logging
 from tenacity import retry, wait_exponential, stop_after_attempt
-from urllib.parse import urlencode
-
-logging_level = os.getenv("NMDC_LOG_LEVEL", logging.DEBUG)
-logging.basicConfig(
-    level=logging_level, format="%(asctime)s %(levelname)s: %(message)s"
-)
+
+logging.basicConfig(level=logging.INFO)
 logger = logging.getLogger(__name__)
 
 SECONDS_IN_DAY = 86400
@@ -72,17 +68,17 @@
     def refresh_token(func):
         def _get_token(self, *args, **kwargs):
             # If it expires in 60 seconds, refresh
-<<<<<<< HEAD
-            if not self.token or self.expires_at < time() - 60:
-=======
-            if not self.token or self.expires_at < time() + 60:
->>>>>>> 114255cb
+            if not self.token or self.expires_at + 60 > time():
                 self.get_token()
             return func(self, *args, **kwargs)
 
         return _get_token
 
-    @retry(wait=wait_exponential(multiplier=4, min=8, max=120), stop=stop_after_attempt(6), reraise=True)
+    @retry(
+        wait=wait_exponential(multiplier=4, min=8, max=120),
+        stop=stop_after_attempt(6),
+        reraise=True,
+    )
     def get_token(self):
         """
         Get a token using a client id/secret.
@@ -124,13 +120,12 @@
             "Content-Type": "application/json",
             "Authorization": "Bearer %s" % (self.token),
         }
-        logging.debug(f"New token expires at {self.expires_at}")
+        logging.info(f"New token expires at {self.expires_at}")
         return response_body
 
     def get_header(self):
         return self.header
 
-    @retry(wait=wait_exponential(multiplier=4, min=8, max=120), stop=stop_after_attempt(6), reraise=True)
     @refresh_token
     def minter(self, id_type, informed_by=None):
         url = f"{self._base_url}pids/mint"
@@ -148,7 +143,6 @@
                 raise ValueError("Failed to bind metadata to pid")
         return id
 
-    @retry(wait=wait_exponential(multiplier=4, min=8, max=120), stop=stop_after_attempt(6), reraise=True)
     @refresh_token
     def mint(self, ns, typ, ct):
         """
@@ -161,11 +155,8 @@
         url = self._base_url + "ids/mint"
         d = {"populator": "", "naa": ns, "shoulder": typ, "number": ct}
         resp = requests.post(url, headers=self.header, data=json.dumps(d))
-        if not resp.ok:
-            resp.raise_for_status()
-        return resp.json()
-
-    @retry(wait=wait_exponential(multiplier=4, min=8, max=120), stop=stop_after_attempt(6), reraise=True)
+        return resp.json()
+
     @refresh_token
     def get_object(self, obj, decode=False):
         """
@@ -173,8 +164,6 @@
         """
         url = "%sobjects/%s" % (self._base_url, obj)
         resp = requests.get(url, headers=self.header)
-        if not resp.ok:
-            resp.raise_for_status()
         data = resp.json()
         if decode and "description" in data:
             try:
@@ -184,8 +173,6 @@
 
         return data
 
-
-    @retry(wait=wait_exponential(multiplier=4, min=8, max=120), stop=stop_after_attempt(6), reraise=True)
     @refresh_token
     def create_object(self, fn, description, dataurl):
         """
@@ -227,11 +214,8 @@
             "self_uri": "todo",
         }
         resp = requests.post(url, headers=self.header, data=json.dumps(d))
-        if not resp.ok:
-            resp.raise_for_status()
-        return resp.json()
-
-    @retry(wait=wait_exponential(multiplier=4, min=8, max=120), stop=stop_after_attempt(6), reraise=True)
+        return resp.json()
+
     @refresh_token
     def post_objects(self, obj_data):
         url = self._base_url + "workflows/workflow_executions"
@@ -241,29 +225,23 @@
             resp.raise_for_status()
         return resp.json()
 
-    @retry(wait=wait_exponential(multiplier=4, min=8, max=120), stop=stop_after_attempt(6), reraise=True)
     @refresh_token
     def set_type(self, obj, typ):
         url = "%sobjects/%s/types" % (self._base_url, obj)
         d = [typ]
         resp = requests.put(url, headers=self.header, data=json.dumps(d))
-        if not resp.ok:
-            resp.raise_for_status()
-        return resp.json()
-
-    @retry(wait=wait_exponential(multiplier=4, min=8, max=120), stop=stop_after_attempt(6), reraise=True)
+        return resp.json()
+
     @refresh_token
     def bump_time(self, obj):
         url = "%sobjects/%s" % (self._base_url, obj)
         now = datetime.today().isoformat()
+
         d = {"created_time": now}
         resp = requests.patch(url, headers=self.header, data=json.dumps(d))
-        if not resp.ok:
-            resp.raise_for_status()
         return resp.json()
 
     # TODO test that this concatenates multi-page results
-    @retry(wait=wait_exponential(multiplier=4, min=8, max=120), stop=stop_after_attempt(6), reraise=True)
     @refresh_token
     def list_jobs(self, filt=None, max=100) -> List[dict]:
         url = "%sjobs?max_page_size=%s" % (self._base_url, max)
@@ -281,6 +259,8 @@
             except Exception as e:
                 logging.error(f"Failed to parse response: {resp.text}")
                 raise e
+
+
             if "resources" not in response_json:
                 logging.warning(str(response_json))
                 break
@@ -290,19 +270,15 @@
             url = orig_url + "&page_token=%s" % (response_json["next_page_token"])
         return results
 
-    @retry(wait=wait_exponential(multiplier=4, min=8, max=120), stop=stop_after_attempt(6), reraise=True)
-    @refresh_token
-    def get_job(self, job_id: str):
-        url = "%sjobs/%s" % (self._base_url, job_id)
+    @refresh_token
+    def get_job(self, job):
+        url = "%sjobs/%s" % (self._base_url, job)
         resp = requests.get(url, headers=self.header)
-        if not resp.ok:
-            resp.raise_for_status
-        return resp.json()
-
-    @retry(wait=wait_exponential(multiplier=4, min=8, max=120), stop=stop_after_attempt(6), reraise=True)
-    @refresh_token
-    def claim_job(self, job_id: str):
-        url = "%sjobs/%s:claim" % (self._base_url, job_id)
+        return resp.json()
+
+    @refresh_token
+    def claim_job(self, job):
+        url = "%sjobs/%s:claim" % (self._base_url, job)
         resp = requests.post(url, headers=self.header)
         if resp.status_code == 409:
             claimed = True
@@ -326,7 +302,6 @@
             url = orig_url + "&page_token=%s" % (resp["next_page_token"])
         return results
 
-    @retry(wait=wait_exponential(multiplier=4, min=8, max=120), stop=stop_after_attempt(6), reraise=True)
     @refresh_token
     def list_objs(self, filt=None, max_page_size=40):
         url = "%sobjects?max_page_size=%d" % (self._base_url, max_page_size)
@@ -335,7 +310,6 @@
         results = self._page_query(url)
         return results
 
-    @retry(wait=wait_exponential(multiplier=4, min=8, max=120), stop=stop_after_attempt(6), reraise=True)
     @refresh_token
     def list_ops(self, filt=None, max_page_size=40):
         url = "%soperations?max_page_size=%d" % (self._base_url, max_page_size)
@@ -355,16 +329,12 @@
             url = orig_url + "&page_token=%s" % (resp["next_page_token"])
         return results
 
-    @retry(wait=wait_exponential(multiplier=4, min=8, max=120), stop=stop_after_attempt(6), reraise=True)
     @refresh_token
     def get_op(self, opid):
         url = "%soperations/%s" % (self._base_url, opid)
         resp = requests.get(url, headers=self.header)
-        if not resp.ok:
-            resp.raise_for_status()
-        return resp.json()
-
-    @retry(wait=wait_exponential(multiplier=4, min=8, max=120), stop=stop_after_attempt(6), reraise=True)
+        return resp.json()
+
     @refresh_token
     def update_op(self, opid, done=None, results=None, meta=None):
         """
@@ -387,11 +357,8 @@
             d["metadata"] = cur["metadata"]
             d["metadata"]["extra"] = meta
         resp = requests.patch(url, headers=self.header, data=json.dumps(d))
-        if not resp.ok:
-            resp.raise_for_status()
-        return resp.json()
-
-    @retry(wait=wait_exponential(multiplier=4, min=8, max=120), stop=stop_after_attempt(6), reraise=True)
+        return resp.json()
+
     @refresh_token
     def run_query(self, query):
         url = "%squeries:run" % self._base_url
@@ -399,36 +366,6 @@
         if not resp.ok:
             resp.raise_for_status()
         return resp.json()
-
-
-<<<<<<< HEAD
-    @refresh_token
-    def find_planned_processes(self, filter_by=None, max_page_size=40) -> List[dict]:
-        base_url = f"{self._base_url}planned_processes"
-        params = {"max_page_size": max_page_size}
-
-        if filter_by:
-            # Manually format the filter parameter as "key:value"
-            filter_str = ",".join(f"{key}:{value}" for key, value in filter_by.items())
-            params["filter"] = filter_str
-
-        # Use urlencode to construct the query string
-        query_string = urlencode(params)
-        url = f"{base_url}?{query_string}"
-
-        logger.info(f"find_planned_processes: {url}")
-        response = requests.get(url, headers=self.header)
-
-
-        return response.json()["results"]
-
-
-    @refresh_token
-    def find_data_objects(self, filter_by=None, max_page_size=40) -> List[dict]:
-        url = f"{self._base_url}data_objects?max_page_size={max_page_size}"
-        if filter_by:
-            url += "&filter=%s" % (json.dumps(filter_by))
-        return self._page_query(url)
 
 
 # TODO - This is deprecated and should be removed along with the re_iding code that uses it
@@ -550,8 +487,6 @@
         response.raise_for_status()
         return response.json()
 
-=======
->>>>>>> 114255cb
 def jprint(obj):
     print(json.dumps(obj, indent=2))
 
