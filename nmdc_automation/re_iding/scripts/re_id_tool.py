--- conflicted
+++ resolved
@@ -37,11 +37,6 @@
     format="%(asctime)s - %(name)s - %(levelname)s - %(message)s",
 )
 
-<<<<<<< HEAD
-=======
-
->>>>>>> 6ed76e39
-
 
 @click.group()
 @click.option(
@@ -94,13 +89,11 @@
     # 2. For each OmicsProcessing record, find the legacy identifier:
     for omics_processing_record in omics_processing_records:
         db = nmdc.Database()
-<<<<<<< HEAD
         db_failed = nmdc.Database()
         db_no_type = nmdc.Database()
         is_failed_data = False
         is_no_type_data = False
-=======
->>>>>>> 6ed76e39
+
         logging.info(f"omics_processing_record: " f"{omics_processing_record['id']}")
         legacy_id = _get_legacy_id(omics_processing_record)
         logging.info(f"legacy_id: {legacy_id}")
@@ -108,39 +101,18 @@
         omics_type = omics_processing_record["omics_type"]["has_raw_value"]
         omics_id = omics_processing_record["id"]
         if omics_type not in ["Metagenome", "Metatranscriptome"]:
-<<<<<<< HEAD
-=======
-            logging.info(
-                f"omics_processing_record {omics_id}: {omics_type}] "
-                f"is not a Metagenome or Metatranscriptome, skipping"
-            )
->>>>>>> 6ed76e39
             continue
         db.omics_processing_set.append(omics_processing_record)
 
         omics_processing_has_outputs = omics_processing_record.get("has_output", [])
         if not omics_processing_has_outputs:
-            logging.warning(f"OmicsProcessing: no has_output for: {omics_id}")
-            logging.warning(f"omics_processing_record: {omics_processing_record}")
+            logging.error(f"No has_output for {omics_id}")
+
         for data_object_id in omics_processing_has_outputs:
             data_object_record = api_client.get_data_object(data_object_id)
             if not data_object_record:
-<<<<<<< HEAD
-                logging.warning(f"DataObjectNotFound: {data_object_id}")
-                logging.warning(f"omics_processing_record: {omics_processing_record}")
+                logging.error(f"Missing Data Object: {data_object_id} for {omics_id}")
                 continue
-=======
-                logging.warning(f"no data object found for {data_object_id}")
-                continue
-            data_object_type = data_object_record.get("data_object_type")
-            data_object_description = data_object_record.get("description")
-            logging.info(
-                f"has_output: "
-                f"{data_object_record['id']}, "
-                f"Type: {data_object_type}, "
-                f" Description: {data_object_description}"
-            )
->>>>>>> 6ed76e39
             db.data_object_set.append(data_object_record)
 
         # downstream workflow activity sets
@@ -167,24 +139,16 @@
             workflow_records = api_client.get_workflow_activities_informed_by(set_name,
                                                                    legacy_id)
             logging.info(f"found {len(workflow_records)} records")
-<<<<<<< HEAD
-            # db.__setattr__(set_name, workflow_records)
             passing_records = []
             failing_records = []
             no_type_records = []
+
+            # Get workflow record(s) for each activity set - generally only one but could be more
             for workflow_record in workflow_records:
                 logging.info(f"record: {workflow_record['id']}, {workflow_record['name']}")
                 input_output_data_object_ids = set()
                 # if "has_input" in workflow_record:
                 #     input_output_data_object_ids.update(workflow_record["has_input"])
-=======
-            db.__setattr__(set_name, workflow_records)
-            for workflow_record in workflow_records:
-                logging.info(f"record: {workflow_record['id']}, {workflow_record['name']}")
-                input_output_data_object_ids = []
-                if "has_input" in workflow_record:
-                    input_output_data_object_ids.extend(workflow_record["has_input"])
->>>>>>> 6ed76e39
                 if "has_output" in workflow_record:
                     input_output_data_object_ids.update(workflow_record["has_output"])
 
@@ -197,39 +161,31 @@
                     data_object_record = api_client.get_data_object(
                         data_object_id
                     )
+
+                    # Check for orphaned data objects
+                    if not data_object_record:
+                        logging.error(f"DataObjectNotFound {data_object_id} for {workflow_record['type']}"
+                                      f"/{workflow_record['id']}")
+                        is_missing_data_objects = True
+                        is_failed_data = True
+                        if set_name == "read_qc_analysis_activity_set":
+                            is_reads_qc_missing_data_objects = True
+                            logging.error(f"ReadsQCMissingDataObjects: {workflow_record['id']}, {workflow_record['type']}, {workflow_record['name']}")
+                        continue
+
                     # If ReadQC was failed for missing Data Objects, every data object is failed
                     if is_reads_qc_missing_data_objects:
                         if data_object_record not in failing_data_objects:
+                            logging.error(f"ReadsQCFailingDataObjects: {data_object_id}")
                             failing_data_objects.add(data_object_record)
-                        continue
 
                     # If we found a missing data object for  this workflow record, we fail all its data objects
                     if is_missing_data_objects:
                         if data_object_record not in failing_data_objects:
                             failing_data_objects.add(data_object_record)
 
-
-                    # Check for orphaned data objects
-                    if not data_object_record:
-<<<<<<< HEAD
-                        logging.warning(f"DataObjectNotFound {data_object_id}")
-                        is_missing_data_objects = True
-                        is_failed_data = True
-                        if set_name == "read_qc_analysis_activity_set":
-                            is_reads_qc_missing_data_objects = True
-=======
-                        logging.warning(f"no data object found for {data_object_id}")
->>>>>>> 6ed76e39
-                        continue
-                    # If ReadQC had missing data objects, add the record to the failed set and data objects to the
-                    # failed db
-                    if is_reads_qc_missing_data_objects:
-                        if data_object_record not in failing_data_objects:
-                            failing_data_objects.add(data_object_record)
-
                     # Some legacy Data Objects cannot be typed
                     data_object_type = data_object_record.get("data_object_type")
-<<<<<<< HEAD
                     data_object_url = data_object_record.get("url")
                     if not data_object_type and not data_object_url:
                         is_no_type_data_objects = True
@@ -237,18 +193,7 @@
                         logging.warning(f"DataObjectNoType: {data_object_id}")
                         no_type_records.append(data_object_record)
 
-                    elif data_object_record not in db.data_object_set:
-=======
-                    data_object_description = data_object_record.get("description")
-                    logging.info(
-                        f"has_output: "
-                        f"{data_object_record['id']}, "
-                        f"Type: {data_object_type}, "
-                        f" Description: {data_object_description}"
-                    )
-                    if data_object_record not in db.data_object_set:
->>>>>>> 6ed76e39
-                        db.data_object_set.append(data_object_record)
+
 
 
                 if failing_data_objects:
