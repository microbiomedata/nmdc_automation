--- conflicted
+++ resolved
@@ -11,10 +11,7 @@
         host=os.getenv("MONGO_HOST"),
         username=os.getenv("MONGO_USERNAME"),
         password=os.getenv("MONGO_PASSWORD"),
-<<<<<<< HEAD
-=======
         directConnection=True
 
->>>>>>> 7db40a58
     )
-    return _client[os.getenv("MONGO_DBNAME")]+    return _client[os.getenv("MONGO_DBNAME")]
