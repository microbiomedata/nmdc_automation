--- conflicted
+++ resolved
@@ -36,7 +36,6 @@
 def get_request(url: str, ACCESS_TOKEN: str, delay=1.0) -> dict:
     headers = {"Authorization": f"Bearer {ACCESS_TOKEN}", "accept": ACCEPT, 'User-agent': 'nmdc bot 0.1'}
     time.sleep(delay)
-<<<<<<< HEAD
     try:
         response = requests.get(url, headers=headers, verify=eval(os.environ.get('VERIFY')))
         if response.status_code == 404:
@@ -55,17 +54,6 @@
 
 
 def get_samples_data(project: str, config_file: str, csv_file: str = None) -> None:
-=======
-    response = requests.get(url, headers=headers, verify=eval(os.environ.get('VERIFY', 'False')))
-    if response.status_code == 200:
-        return response.json()
-    else:
-        logging.error(f"{response.text}")
-        return None
-
-
-def get_samples_data(project: str, config_file: str) -> None:
->>>>>>> 5862ab66
     """
     Get JGI sample metadata using the gold API and store in a mongodb
     :param project: Name of project (e.g., GROW, Bioscales, NEON)
@@ -113,7 +101,7 @@
 
 def get_access_token() -> str:
     url = f'https://gold-ws.jgi.doe.gov/exchange?offlineToken={os.environ.get("OFFLINE_TOKEN")}'
-    response = requests.get(url, verify=eval(os.getenv('VERIFY', 'False')))
+    response = requests.get(url, verify=eval(os.getenv('VERIFY')))
     sys.exit(f"get_access_token: {response.text}") if response.status_code != 200 else None
 
     return response.text
@@ -161,7 +149,6 @@
     # given a gold biosample id, get the JGI sequencing ID
     gold_biosample_url = f'https://gold-ws.jgi.doe.gov/api/v1/analysis_projects?biosampleGoldId={gold_id}'
     gold_biosample_response = get_request(gold_biosample_url, ACCESS_TOKEN, delay=delay)
-<<<<<<< HEAD
     sequence_id_list = []
     if not gold_biosample_response:
         return sequence_id_list
@@ -169,11 +156,6 @@
         if seq['apType'] in ["Metagenome Analysis", "Metatranscriptome Analysis"]:
             sequence_id_list.append(seq['itsApId'])
     return sequence_id_list
-=======
-    if gold_biosample_response:
-        return gold_biosample_response[0]['itsSpid']
-    return None
->>>>>>> 5862ab66
 
 
 def get_analysis_projects_from_proposal_id(proposal_id: int, ACCESS_TOKEN: str) -> List[dict]:
@@ -261,20 +243,15 @@
     for idx, row in analysis_files_df.loc[pd.notna(analysis_files_df.seq_unit_name)
                                           & (analysis_files_df.apGoldId == gold_id)
                                           & (analysis_files_df.file_type == "['contigs']")].iterrows():
-        if gold_id == 'Ga0210394':
-            logging.debug(f"seq_unit_name: {row.seq_unit_name}")
-        seq_unit_type = type(row.seq_unit_name)
-        if seq_unit_type is str:
+        if type(row.seq_unit_name) is str:
             seq_unit_names.append(row.seq_unit_name)
-        elif seq_unit_type is list:
+        elif type(row.seq_unit_name) is list:
             seq_unit_names.extend(row.seq_unit_name)
 
     seq_unit_names_list = list(set(seq_unit_names))
     seq_unit_names_list = [
         ".".join(filename.split(".")[:4]) for filename in seq_unit_names_list
     ]
-    if gold_id == 'Ga0210394':
-        logging.debug(f"seq_unit_names_list: {seq_unit_names_list}")
     return seq_unit_names_list
 
 
