from zipfile import ZipFile
from typing import Union, List
import logging
import hashlib
import os

logger = logging.getLogger(__name__)


def object_action(
    file_s: Union[str, List[str]],
    action: str,
    activity_id: str,
    nmdc_suffix: str,
    activity_dir: str = None,
    multiple: bool = False,
) -> str:
    """
    Perform an action (non, rename, zip) on an object based on the provided parameters.

    Args:
        file_s (Union[str, List[str]]): The object or list of objects to perform the action on.
        action (str): The action to perform. Possible values are 'none', 'rename', or 'zip'.
        activity_id (str): The activity ID associated with the object.
        nmdc_suffix (str): The NMDC suffix.
        activity_dir (str, optional): The directory where the activity is located. Defaults to None.
        multiple (bool, optional): Indicates if multiple files are involved. Defaults to False.

    Returns:
        str: Expected file name for import

    """

    if action == "none":
        return get_basename(file_s)
    elif action == "rename":
        return rename(activity_id, nmdc_suffix)
    elif action == "zip":
        if multiple:
            zip_names = []
            for file in file_s:
                zip_name = zip_file(activity_id, nmdc_suffix, file, activity_dir)
                zip_names.append(zip_name)
            return zip_names[0]
        else:
            return zip_file(file_s)
    else:
        logger.error(f"No mapping action found for {file_s}")


def get_basename(file: str) -> str:
    """
    Get file basename

    Args:
        file: import file

    Returns:
        str: file basename
    """

    return os.path.basename(file)


def rename(activity_id: str, nmdc_suffix: str) -> str:
    """
    Renames file to target nmdc target activity name

    Args:
        activity_id (str): activity id for corresponding data object
        nmdc_suffix (str): expected target suffix

    Returns:
        str: nmdc file name
    """

    activity_file_id = activity_id.replace(":", "_")

    nmdc_file_name = activity_file_id + nmdc_suffix

    return nmdc_file_name


def zip_file(activity_id: str, nmdc_suffix: str, file: str, project_dir: str):
    """Add files of type Multiples to a zip file and represent as one data object

    Args:
        activity_id (str): The activity ID associated with the object.
        nmdc_suffix (str): The NMDC suffix.
        file (str): The file associated with objects of type Multiples.
        project_dir (str, optional): The directory where the activity is located.

    Returns:
        str: Expected file name for import of Multiples as one data object.

    """

    zip_file_name = rename(activity_id, nmdc_suffix)

    if not os.path.exists(os.path.join(project_dir, zip_file_name)):
<<<<<<< HEAD
        if not os.path.exists(project_dir):
            os.makedirs(project_dir)
        with ZipFile(os.path.join(project_dir, zip_file_name), mode='w') as zipped_file:
=======
        os.makedirs(project_dir)
        with ZipFile(os.path.join(project_dir, zip_file_name), mode="w") as zipped_file:
>>>>>>> ebb7e9a2
            zipped_file.write(file)
    else:
        with ZipFile(os.path.join(project_dir, zip_file_name), mode="a") as zipped_file:
            zipped_file.write(file)

    return zip_file_name


def file_link(
    import_project_dir: str,
    import_file: Union[str, List[str]],
    destination_dir: str,
    updated_file: str,
):
    """
    Link original file to nmdc file on system path

    Args:
        import_project_dir (str): Directory of project being imported
        import_file (Union[str, List[str]]): Filed be imported
        destination_dir (str): Destination directory of nmdc compliant file
        updated_file (str): nmdcc compliant file

    Returns:
        str: os linked path of updated file
    """

    if type(import_file) == list:
        logging.info("Object has already been linked in objection specific import action")
        return os.path.join(destination_dir, updated_file)

    elif type(import_file) == str:
        try:
            os.makedirs(destination_dir)
        except FileExistsError:
            logger.debug(f"{destination_dir} already exists")

        original_path = os.path.join(import_project_dir, import_file)
        linked_path = os.path.join(destination_dir, updated_file)

        try:
            os.link(original_path, linked_path)
        except FileExistsError:
            logger.info(f"{linked_path} already exists")

        return linked_path


def get_md5(fn: str) -> str:
    """
    Generate md5 for file

    Args:
        fn (str): file name

    Returns:
        md5:  md5 hash of file
    """

    md5f = fn + ".md5"
    if os.path.exists(md5f):
        with open(md5f) as f:
            md5 = f.read().rstrip()
    else:
        md5 = hashlib.md5(open(fn, "rb").read()).hexdigest()
        with open(md5f, "w") as f:
            f.write(md5)
            f.write("\n")
    return md5<|MERGE_RESOLUTION|>--- conflicted
+++ resolved
@@ -98,14 +98,11 @@
     zip_file_name = rename(activity_id, nmdc_suffix)
 
     if not os.path.exists(os.path.join(project_dir, zip_file_name)):
-<<<<<<< HEAD
+
         if not os.path.exists(project_dir):
             os.makedirs(project_dir)
         with ZipFile(os.path.join(project_dir, zip_file_name), mode='w') as zipped_file:
-=======
-        os.makedirs(project_dir)
-        with ZipFile(os.path.join(project_dir, zip_file_name), mode="w") as zipped_file:
->>>>>>> ebb7e9a2
+
             zipped_file.write(file)
     else:
         with ZipFile(os.path.join(project_dir, zip_file_name), mode="a") as zipped_file:
