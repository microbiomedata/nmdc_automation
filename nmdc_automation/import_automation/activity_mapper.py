import os
import re
import logging
import datetime
import pytz
import yaml
from typing import List, Dict, Callable, Tuple
import nmdc_schema.nmdc as nmdc
from linkml_runtime.dumpers import json_dumper
from nmdc_automation.api.nmdcapi import nmdcapi
from nmdc_automation.import_automation.utils import object_action, file_link, get_md5

logger = logging.getLogger(__name__)
runtime = nmdcapi()


class GoldMapper:
    def __init__(
        self,
        file_list: List[str],
        omics_id: str,
        yaml_file: str,
        project_directory: str,
    ):
        """
        Initialize the GoldMapper object.

        Args:
            file_list: List of file paths to be processed.
            omics_id: Identifier for the omics data.
            yaml_file: File path of the yaml file containing import data.
            root_directory: Root directory path.
            project_directory: Project directory path.
        """

        with open(yaml_file, "r") as file:
            self.import_data = yaml.safe_load(file)

        self.nmdc_db = nmdc.Database()
        self.file_list = file_list
        self.omics_id = omics_id
        self.root_dir = os.path.join(
            self.import_data["Workflow Metadata"]["Root Directory"], omics_id
        )
        self.project_dir = project_directory
        self.url = self.import_data["Workflow Metadata"]["Source URL"]
        self.data_object_type = "nmdc:DataObject"
        self.objects = {}
        self.activity_ids = {}
        self.workflows_by_type = {}
        for wf in self.import_data["Workflows"]:
            self.workflows_by_type[wf['Type']] = wf

    def unique_object_mapper(self) -> None:
        """
        Map unique data objects from the file list based on unique matching import suffix.
        The method relates each object to an activity ID and updates the file with object action.
        It updates the nmdc database with the DataObject and stores the information in the objects dictionary.
        """

        for data_object_dict in self.import_data["Data Objects"]["Unique"]:
            for file in self.file_list:
                if data_object_dict is None:
                    continue
                elif "import_suffix" not in data_object_dict:
                    logging.warning("Missing suffix")
                    continue
<<<<<<< HEAD
                elif re.search(data_object_dict['import_suffix'], file, re.IGNORECASE):
                    activity_id = self.get_activity_id(data_object_dict['output_of'])

                    file_destination_name = object_action(file, data_object_dict['action'], activity_id, data_object_dict['nmdc_suffix'])
=======
                elif re.search(data_object_dict["import_suffix"], file, re.IGNORECASE):
                    activity_id = self.relate_object_by_activity_id(
                        data_object_dict["output_of"]
                    )

                    file_destination_name = object_action(
                        file,
                        data_object_dict["action"],
                        activity_id,
                        data_object_dict["nmdc_suffix"],
                    )
>>>>>>> ebb7e9a2

                    activity_dir = os.path.join(self.root_dir, activity_id)

                    updated_file = file_link(
                        self.project_dir, file, activity_dir, file_destination_name
                    )

                    filemeta = os.stat(updated_file)

                    md5 = get_md5(updated_file)

                    dobj = runtime.minter(self.data_object_type)

                    self.nmdc_db.data_object_set.append(
                        nmdc.DataObject(
                            file_size_bytes=filemeta.st_size,
                            name=file_destination_name,
                            url=f"{self.url}/{self.omics_id}/{activity_id}/{file_destination_name}",
                            data_object_type=data_object_dict["data_object_type"],
                            type=self.data_object_type,
                            id=dobj,
                            md5_checksum=md5,
<<<<<<< HEAD
                            description=data_object_dict['description'].replace("{id}", self.omics_id)
                            ))
                    self.objects[data_object_dict['data_object_type']] = (data_object_dict['input_to'], [data_object_dict['output_of']], dobj)
=======
                            description=data_object_dict["description"].replace(
                                "{id}", self.omics_id
                            ),
                        )
                    )

                    self.objects[data_object_dict["data_object_type"]] = (
                        data_object_dict["input_to"],
                        [data_object_dict["output_of"]],
                        dobj,
                    )
>>>>>>> ebb7e9a2

    def multiple_objects_mapper(self) -> None:
        """
        Maps multiple data objects from the file list based on matching import suffix into one nmdc data object.
        The method relates each object to an activity ID and updates the file with object action.
        It updates the nmdc database with the DataObject and stores the information in the objects dictionary.
        """

        multiple_objects_list = []

        for data_object_dict in self.import_data["Data Objects"]["Multiples"]:
            for file in self.file_list:
                if re.search(data_object_dict["import_suffix"], file, re.IGNORECASE):
                    multiple_objects_list.append(file)

<<<<<<< HEAD
            activity_id = self.get_activity_id(data_object_dict['output_of'])
=======
            activity_id = self.relate_object_by_activity_id(
                data_object_dict["output_of"]
            )
>>>>>>> ebb7e9a2

            activity_dir = os.path.join(self.root_dir, activity_id)

            file_destination_name = object_action(
                multiple_objects_list,
                data_object_dict["action"],
                activity_id,
                data_object_dict["nmdc_suffix"],
                activity_dir=activity_dir,
                multiple=True,
            )

            updated_file = file_link(
                self.project_dir,
                multiple_objects_list,
                activity_dir,
                file_destination_name,
            )

            filemeta = os.stat(updated_file)

            md5 = get_md5(updated_file)

            dobj = runtime.minter(self.data_object_type)

            self.nmdc_db.data_object_set.append(
                nmdc.DataObject(
                    file_size_bytes=filemeta.st_size,
                    name=data_object_dict["name"],
                    url=f"{self.url}/{self.omics_id}/{activity_dir}/{file_destination_name}",
                    data_object_type=data_object_dict["data_object_type"],
                    type=self.data_object_type,
                    id=dobj,
                    md5_checksum=md5,
                    description=data_object_dict["description"].replace(
                        "{id}", self.omics_id
                    ),
                )
            )

            self.objects[data_object_dict["data_object_type"]] = (
                data_object_dict["input_to"],
                [data_object_dict["output_of"]],
                dobj,
            )

    def activity_mapper(self) -> None:
        """
        Maps activities from the import data to the NMDC database.
        The function creates a database activity set for each workflow type in the import data,
        attaching the relevant input and output objects. It also provides other metadata for each activity.

        This method assumes that the import data includes a 'Workflows' section with each workflow having
        a 'Type', 'Git_repo', and 'Version'. It also assumes that the import data includes a 'Workflow Metadata'
        section with an 'Execution Resource'.
        """

<<<<<<< HEAD
        for workflow in self.import_data['Workflows']:
            if not workflow.get('Import'):
                continue
            logging.info(f"Processing {workflow['Name']}")
            has_inputs_list, has_output_list = self.attach_objects_to_activity(workflow['Type'])
            # quick fix because nmdc-schema does not support [], even though raw product has none
            if len(has_inputs_list) == 0:
                has_inputs_list = ['None']
            if len(has_output_list) == 0:
                logging.warning("No outputs.  That seems odd.")
                has_output_list = ['None']


            # Lookup the nmdc database class
            database_activity_set = getattr(self.nmdc_db, workflow["Collection"])
            # Lookup the nmdc schema range class
            database_activity_range = getattr(nmdc, workflow["ActivityRange"])
            # Mint an ID
            activity_id = self.get_activity_id(workflow["Type"])
            database_activity_set.append(
                database_activity_range(
                    id=activity_id,
                    name=workflow['Activity']['name'].replace("{id}", activity_id),
                    git_url=workflow['Git_repo'],
                    version=workflow['Version'],
                    part_of=[self.omics_id],
                    execution_resource=self.import_data['Workflow Metadata']['Execution Resource'],
                    started_at_time=datetime.datetime.now(pytz.utc).isoformat(),
                    has_input=has_inputs_list,
                    has_output=has_output_list,
                    type=workflow['Type'],
                    ended_at_time=datetime.datetime.now(pytz.utc).isoformat(),
                    was_informed_by=self.omics_id,
                ))

    def get_activity_id(self, output_of: str) -> str:
        '''Lookup and returns minted activity id
=======
        for workflow in self.import_data["Workflows"]:
            if workflow["Type"] in self.activity_store:
                has_inputs_list, has_output_list = self.attach_objects_to_activity(
                    workflow["Type"]
                )
                # quick fix because nmdc-schema does not support [], even though raw product has none
                if len(has_inputs_list) == 0:
                    has_inputs_list = ["None"]

                database_activity_set = self.activity_store[workflow["Type"]][0]

                database_activity_range = self.activity_store[workflow["Type"]][1]

                activity_id = self.activity_store[workflow["Type"]][2]

                database_activity_set.append(
                    database_activity_range(
                        id=activity_id,  # call minter for activity type
                        name=workflow["Activity"]["name"].replace("{id}", activity_id),
                        git_url=workflow["Git_repo"],
                        version=workflow["Version"],
                        part_of=[self.omics_id],
                        execution_resource=self.import_data["Workflow Metadata"][
                            "Execution Resource"
                        ],
                        started_at_time=datetime.datetime.now(pytz.utc).isoformat(),
                        has_input=has_inputs_list,
                        has_output=has_output_list,
                        type=workflow["Type"],
                        ended_at_time=datetime.datetime.now(pytz.utc).isoformat(),
                        was_informed_by=self.omics_id,
                    )
                )

    def activity_imports(self) -> Dict[str, Tuple[Callable, Callable, str]]:
        """Inform Object Mapping Process what activies need to be imported and distrubuted across the process"""

        activity_store_dict = {
            "nmdc:MetagenomeSequencing": (
                self.nmdc_db.metagenome_sequencing_activity_set,
                nmdc.MetagenomeSequencingActivity,
                runtime.minter("nmdc:MetagenomeSequencingActivity"),
            ),
            "nmdc:ReadQcAnalysisActivity": (
                self.nmdc_db.read_qc_analysis_activity_set,
                nmdc.ReadQcAnalysisActivity,
                runtime.minter("nmdc:ReadQcAnalysisActivity"),
            ),
            "nmdc:ReadBasedTaxonomyAnalysisActivity": (
                self.nmdc_db.read_based_taxonomy_analysis_activity_set,
                nmdc.ReadBasedTaxonomyAnalysisActivity,
                runtime.minter("nmdc:ReadBasedTaxonomyAnalysisActivity"),
            ),
            "nmdc:MetagenomeAssembly": (
                self.nmdc_db.metagenome_assembly_set,
                nmdc.MetagenomeAssembly,
                runtime.minter("nmdc:MetagenomeAssembly"),
            ),
            "nmdc:MetagenomeAnnotationActivity": (
                self.nmdc_db.metagenome_annotation_activity_set,
                nmdc.MetagenomeAnnotationActivity,
                runtime.minter("nmdc:MetagenomeAnnotationActivity"),
            ),
            "nmdc:MAGsAnalysisActivity": (
                self.nmdc_db.mags_activity_set,
                nmdc.MagsAnalysisActivity,
                runtime.minter("nmdc:MagsAnalysisActivity"),
            ),
        }

        for activity_config in self.import_data["Workflows"]:
            if not activity_config["Import"]:
                del activity_store_dict[activity_config["Type"]]

        return activity_store_dict

    def relate_object_by_activity_id(self, output_of: str) -> str:
        """Map data object to activity type and returns minted activity id
>>>>>>> ebb7e9a2

        Args:
            output_of (str): The activity type the data object is an output of.

        Returns:
<<<<<<< HEAD
            str: The activity id for this workflow type.
        '''
        if output_of not in self.activity_ids:
            wf = self.workflows_by_type[output_of]
            id = runtime.minter(wf["Type"])
            self.activity_ids[output_of] = id
            return id
        return self.activity_ids[output_of]
=======
            str: The activity id that the data object is an output of.
        """

        return self.activity_store[output_of][2]
>>>>>>> ebb7e9a2

    def attach_objects_to_activity(
        self, activity_type: str
    ) -> Tuple[List[str], List[str]]:
        """
        Get data objects that inform activity inputs and outputs.

        This function iterates through the stored objects, checking if the provided activity_type
        is in the 'input_to' or 'output_of' fields. If it is, the corresponding object is appended
        to the respective list (inputs or outputs).

        Args:
            activity_type (str): The type of nmdc activity to relate object to.

        Returns:
            Tuple[List[str], List[str]]: Two lists containing the data object
            ids of the data objects that are inputs to and outputs of the specified
            activity type.
        """

        data_object_outputs_of_list = []

        data_object_inputs_to_list = []

        for _, data_object_items in self.objects.items():
            if activity_type in data_object_items[1]:
                data_object_outputs_of_list.append(data_object_items[2])
            elif activity_type in data_object_items[0]:
                data_object_inputs_to_list.append(data_object_items[2])

        return data_object_inputs_to_list, data_object_outputs_of_list

    def post_nmdc_database_object(self) -> Dict:
        """
        Post the nmdc database object.

        This function dumps the NMDC database object into JSON format, then posts
        it using the runtime API.

        Returns:
            Dict: The response from the runtime API after posting the object.
        """

        nmdc_database_object = json_dumper.dumps(self.nmdc_db, inject_type=False)
        res = runtime.post_objects(nmdc_database_object)
        return res

    def get_database_object_dump(self) -> nmdc.Database:
        """
        Get the NMDC database object.

        Returns:
            nmdc.Database: NMDC database object.
        """
        return self.nmdc_db<|MERGE_RESOLUTION|>--- conflicted
+++ resolved
@@ -65,24 +65,12 @@
                 elif "import_suffix" not in data_object_dict:
                     logging.warning("Missing suffix")
                     continue
-<<<<<<< HEAD
+
                 elif re.search(data_object_dict['import_suffix'], file, re.IGNORECASE):
                     activity_id = self.get_activity_id(data_object_dict['output_of'])
 
                     file_destination_name = object_action(file, data_object_dict['action'], activity_id, data_object_dict['nmdc_suffix'])
-=======
-                elif re.search(data_object_dict["import_suffix"], file, re.IGNORECASE):
-                    activity_id = self.relate_object_by_activity_id(
-                        data_object_dict["output_of"]
-                    )
-
-                    file_destination_name = object_action(
-                        file,
-                        data_object_dict["action"],
-                        activity_id,
-                        data_object_dict["nmdc_suffix"],
-                    )
->>>>>>> ebb7e9a2
+
 
                     activity_dir = os.path.join(self.root_dir, activity_id)
 
@@ -105,23 +93,11 @@
                             type=self.data_object_type,
                             id=dobj,
                             md5_checksum=md5,
-<<<<<<< HEAD
+
                             description=data_object_dict['description'].replace("{id}", self.omics_id)
                             ))
                     self.objects[data_object_dict['data_object_type']] = (data_object_dict['input_to'], [data_object_dict['output_of']], dobj)
-=======
-                            description=data_object_dict["description"].replace(
-                                "{id}", self.omics_id
-                            ),
-                        )
-                    )
-
-                    self.objects[data_object_dict["data_object_type"]] = (
-                        data_object_dict["input_to"],
-                        [data_object_dict["output_of"]],
-                        dobj,
-                    )
->>>>>>> ebb7e9a2
+
 
     def multiple_objects_mapper(self) -> None:
         """
@@ -137,13 +113,9 @@
                 if re.search(data_object_dict["import_suffix"], file, re.IGNORECASE):
                     multiple_objects_list.append(file)
 
-<<<<<<< HEAD
+
             activity_id = self.get_activity_id(data_object_dict['output_of'])
-=======
-            activity_id = self.relate_object_by_activity_id(
-                data_object_dict["output_of"]
-            )
->>>>>>> ebb7e9a2
+
 
             activity_dir = os.path.join(self.root_dir, activity_id)
 
@@ -201,7 +173,7 @@
         section with an 'Execution Resource'.
         """
 
-<<<<<<< HEAD
+
         for workflow in self.import_data['Workflows']:
             if not workflow.get('Import'):
                 continue
@@ -239,92 +211,11 @@
 
     def get_activity_id(self, output_of: str) -> str:
         '''Lookup and returns minted activity id
-=======
-        for workflow in self.import_data["Workflows"]:
-            if workflow["Type"] in self.activity_store:
-                has_inputs_list, has_output_list = self.attach_objects_to_activity(
-                    workflow["Type"]
-                )
-                # quick fix because nmdc-schema does not support [], even though raw product has none
-                if len(has_inputs_list) == 0:
-                    has_inputs_list = ["None"]
-
-                database_activity_set = self.activity_store[workflow["Type"]][0]
-
-                database_activity_range = self.activity_store[workflow["Type"]][1]
-
-                activity_id = self.activity_store[workflow["Type"]][2]
-
-                database_activity_set.append(
-                    database_activity_range(
-                        id=activity_id,  # call minter for activity type
-                        name=workflow["Activity"]["name"].replace("{id}", activity_id),
-                        git_url=workflow["Git_repo"],
-                        version=workflow["Version"],
-                        part_of=[self.omics_id],
-                        execution_resource=self.import_data["Workflow Metadata"][
-                            "Execution Resource"
-                        ],
-                        started_at_time=datetime.datetime.now(pytz.utc).isoformat(),
-                        has_input=has_inputs_list,
-                        has_output=has_output_list,
-                        type=workflow["Type"],
-                        ended_at_time=datetime.datetime.now(pytz.utc).isoformat(),
-                        was_informed_by=self.omics_id,
-                    )
-                )
-
-    def activity_imports(self) -> Dict[str, Tuple[Callable, Callable, str]]:
-        """Inform Object Mapping Process what activies need to be imported and distrubuted across the process"""
-
-        activity_store_dict = {
-            "nmdc:MetagenomeSequencing": (
-                self.nmdc_db.metagenome_sequencing_activity_set,
-                nmdc.MetagenomeSequencingActivity,
-                runtime.minter("nmdc:MetagenomeSequencingActivity"),
-            ),
-            "nmdc:ReadQcAnalysisActivity": (
-                self.nmdc_db.read_qc_analysis_activity_set,
-                nmdc.ReadQcAnalysisActivity,
-                runtime.minter("nmdc:ReadQcAnalysisActivity"),
-            ),
-            "nmdc:ReadBasedTaxonomyAnalysisActivity": (
-                self.nmdc_db.read_based_taxonomy_analysis_activity_set,
-                nmdc.ReadBasedTaxonomyAnalysisActivity,
-                runtime.minter("nmdc:ReadBasedTaxonomyAnalysisActivity"),
-            ),
-            "nmdc:MetagenomeAssembly": (
-                self.nmdc_db.metagenome_assembly_set,
-                nmdc.MetagenomeAssembly,
-                runtime.minter("nmdc:MetagenomeAssembly"),
-            ),
-            "nmdc:MetagenomeAnnotationActivity": (
-                self.nmdc_db.metagenome_annotation_activity_set,
-                nmdc.MetagenomeAnnotationActivity,
-                runtime.minter("nmdc:MetagenomeAnnotationActivity"),
-            ),
-            "nmdc:MAGsAnalysisActivity": (
-                self.nmdc_db.mags_activity_set,
-                nmdc.MagsAnalysisActivity,
-                runtime.minter("nmdc:MagsAnalysisActivity"),
-            ),
-        }
-
-        for activity_config in self.import_data["Workflows"]:
-            if not activity_config["Import"]:
-                del activity_store_dict[activity_config["Type"]]
-
-        return activity_store_dict
-
-    def relate_object_by_activity_id(self, output_of: str) -> str:
-        """Map data object to activity type and returns minted activity id
->>>>>>> ebb7e9a2
 
         Args:
             output_of (str): The activity type the data object is an output of.
 
         Returns:
-<<<<<<< HEAD
             str: The activity id for this workflow type.
         '''
         if output_of not in self.activity_ids:
@@ -333,12 +224,7 @@
             self.activity_ids[output_of] = id
             return id
         return self.activity_ids[output_of]
-=======
-            str: The activity id that the data object is an output of.
-        """
-
-        return self.activity_store[output_of][2]
->>>>>>> ebb7e9a2
+
 
     def attach_objects_to_activity(
         self, activity_type: str
