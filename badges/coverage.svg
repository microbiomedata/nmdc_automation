--- conflicted
+++ resolved
@@ -5,11 +5,7 @@
     width="92.5"
     height="20"
     role="img"
-<<<<<<< HEAD
-    aria-label="coverage: 66%"
-=======
     aria-label="coverage: 68%"
->>>>>>> 3c08c936
 >
     <style>
         rect {
@@ -30,11 +26,7 @@
             fill: #010101;
         }
     </style>
-<<<<<<< HEAD
-    <title>coverage: 66%</title>
-=======
     <title>coverage: 68%</title>
->>>>>>> 3c08c936
     <linearGradient id="s" x2="0" y2="100%">
         <stop offset="0" stop-color="#bbb" stop-opacity=".1"/>
         <stop offset="1" stop-opacity=".1"/>
@@ -50,13 +42,8 @@
         </g>
         <g transform="translate(60.0 0)">
             <rect width="32.5" fill="#dfb317"/>
-<<<<<<< HEAD
-            <text x="16.25" y="10.0" class="shadow">66%</text>
-            <text x="16.25" y="10.0">66%</text>
-=======
             <text x="16.25" y="10.0" class="shadow">68%</text>
             <text x="16.25" y="10.0">68%</text>
->>>>>>> 3c08c936
         </g>
         <rect width="100%" height="100%" fill="url(#s)"/>
     </g>
