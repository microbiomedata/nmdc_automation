Workflows:
  - Name: Reads QC
    Import: true
    Type: nmdc:ReadQcAnalysis
    Git_repo: https://github.com/microbiomedata/ReadsQC
    Version: v1.0.14
    Collection: workflow_execution_set
    WorkflowExecutionRange: ReadQcAnalysis
    Inputs:
      - Metagenome Raw Reads
    Workflow_Execution:
      name: "Read QC for {id}"
      input_read_bases: "{outputs.stats.input_read_bases}"
      input_read_count: "{outputs.stats.input_read_count}"
      output_read_bases: "{outputs.stats.output_read_bases}"
      output_read_count: "{outputs.stats.output_read_count}"
      type: nmdc:ReadQcAnalysis
    Outputs:
      - Filtered Sequencing Reads
      - QC Statistics

  - Name: Readbased Taxonomy
    Import: false
    Type: nmdc:ReadBasedTaxonomyAnalysis
    Git_repo: https://github.com/microbiomedata/ReadsQC
    Version: v1.0.9
    Collection: workflow_execution_set
    WorkflowExecutionRange: ReadBasedTaxonomyAnalysis
    Inputs:
      - Filtered Sequencing Reads
    Workflow_Execution:
      name: Readbased Taxonomy Analysis for {id}
      type: nmdc:ReadBasedTaxonomyAnalysis
    Outputs:
      - GOTTCHA2 Classification Report
      - GOTTCHA2 Report Full
      - GOTTCHA2 Krona Plot
      - Centrifuge Taxonomic Classification
      - Centrifuge Classification Report
      - Centrifuge Krona Plot
      - Kraken2 Taxonomic Classification
      - Kraken2 Classification Report
      - Kraken2 Krona Plot

  - Name: Metagenome Assembly
    Import: true
    Type: nmdc:MetagenomeAssembly
    Git_repo: https://github.com/microbiomedata/metaAssembly
    Version: v1.0.9
    Collection: workflow_execution_set
    WorkflowExecutionRange: MetagenomeAssembly
    Inputs:
      - Filtered Sequencing Reads
    Workflow_Execution:
      name: "Metagenome Assembly for {id}"
      type: nmdc:MetagenomeAssembly
      asm_score: "{outputs.stats.asm_score}"
      contig_bp: "{outputs.stats.contig_bp}"
      contigs: "{outputs.stats.contigs}"
      ctg_l50: "{outputs.stats.ctg_l50}"
      ctg_l90: "{outputs.stats.ctg_l90}"
      ctg_logsum: "{outputs.stats.ctg_logsum}"
      ctg_max: "{outputs.stats.ctg_max}"
      ctg_n50: "{outputs.stats.ctg_n50}"
      ctg_n90: "{outputs.stats.ctg_n90}"
      ctg_powsum: "{outputs.stats.ctg_powsum}"
      gap_pct: "{outputs.stats.gap_pct}"
      gc_avg: "{outputs.stats.gc_avg}"
      gc_std: "{outputs.stats.gc_std}"
      scaf_bp: "{outputs.stats.scaf_bp}"
      scaf_l50: "{outputs.stats.scaf_l50}"
      scaf_l90: "{outputs.stats.scaf_l90}"
      scaf_l_gt50k: "{outputs.stats.scaf_l_gt50k}"
      scaf_logsum: "{outputs.stats.scaf_logsum}"
      scaf_max: "{outputs.stats.scaf_max}"
      scaf_n50: "{outputs.stats.scaf_n50}"
      scaf_n90: "{outputs.stats.scaf_n90}"
      scaf_n_gt50k: "{outputs.stats.scaf_n_gt50k}"
      scaf_pct_gt50k: "{outputs.stats.scaf_pct_gt50k}"
      scaf_powsum: "{outputs.stats.scaf_powsum}"
      scaffolds: "{outputs.stats.scaffolds}"
    Outputs:
      - Assembly Contigs
      - Assembly Scaffolds
      - Assembly Coverage Stats
      - Assembly AGP
      - Assembly Coverage BAM
      - Error Corrected Reads

  - Name: Metagenome Annotation
    Import: false
    Type: nmdc:MetagenomeAnnotation
    Git_repo: https://github.com/microbiomedata/mg_annotation
    Version: v1.0.4
    Collection: workflow_execution_set
    WorkflowExecutionRange: MetagenomeAnnotation
    Inputs:
      - Assembly Contigs
    Workflow_Execution:
      name: "Metagenome Annotation Analysis for {id}"
      type: nmdc:MetagenomeAnnotation
    Outputs:
      - Annotation Amino Acid FASTA
      - Structural Annotation GFF
      - Functional Annotation GFF
      - Annotation KEGG Orthology
      - Annotation Enzyme Commission
      - Clusters of Orthologous Groups (COG) Annotation GFF
      - Pfam Annotation GFF
      - TIGRFam Annotation GFF
      - SMART Annotation GFF
      - SUPERFam Annotation GFF
      - CATH FunFams (Functional Families) Annotation GFF
      - CRT Annotation GFF
      - Genemark Annotation GFF
      - Prodigal Annotation GFF
      - TRNA Annotation GFF
      - RFAM Annotation GFF
      - KO_EC Annotation GFF
      - Product Names
      - Gene Phylogeny tsv
      - Crispr Terms
      - Annotation Statistics


  - Name: MAGs
    Import: false
    Type: nmdc:MagsAnalysis
    Git_repo: https://github.com/microbiomedata/metaMAGs
    Version: v1.3.12
    Collection: workflow_execution_set
    WorkflowExecutionRange: MagsAnalysis
    Inputs:
      - Assembly Contigs
      - Functional Annotation GFF
      - CATH FunFams (Functional Families) Annotation GFF
      - SUPERFam Annotation GFF
      - Clusters of Orthologous Groups (COG) Annotation GFF
      - Pfam Annotation GFF
      - Product Names
      - TIGRFam Annotation GFF
      - Annotation Enzyme Commission
      - Annotation KEGG Orthology
      - Assembly Coverage BAM
      - SMART Annotation GFF
      - Annotation Amino Acid FASTA
      - Gene Phylogeny tsv
    Workflow_Execution:
      name: "Metagenome Assembled Genomes Analysis for {id}"
      type: nmdc:MagsAnalysis
    Outputs:
      - Metagenome HQMQ Bins Compression File

Data Objects:
  Unique:
    - data_object_type: Metagenome Raw Reads
      description: Metagenome Raw Reads for {id}
      name: Raw sequencer read data
      data_category: instrument_data
      import_suffix:  \.[ACGT]+-[ACGT]+\.fastq\.gz$
      nmdc_suffix: .fastq.gz
      input_to: [nmdc:ReadQcAnalysis]
      output_of: nmdc:NucleotideSequencing
      multiple: false
      action: none
<<<<<<< HEAD
=======
    - data_object_type: CheckM Statistics
      description: CheckM for {id}
      name: CheckM statistics report
      data_category: processed_data
      import_suffix: _checkm_qa\.out$
      nmdc_suffix: _checkm_qa.out
      input_to: []
      output_of:  nmdc:MagsAnalysis
      multiple: false
      action: rename
    - data_object_type: GTDBTK Bacterial Summary
      description: Bacterial Summary for {id}
      name: GTDBTK bacterial summary
      data_category: processed_data
      import_suffix: _gtdbtk\.bac122\.summary\.tsv$
      nmdc_suffix: _gtdbtk.bac122.summary.tsv
      input_to: []
      output_of:  nmdc:MagsAnalysis
      multiple: false
      action: rename
    - data_object_type: GTDBTK Archaeal Summary
      description: Archaeal Summary for {id}
      name: GTDBTK archaeal summary
      data_category: processed_data
      import_suffix: _gtdbtk\.ar122\.summary\.tsv$
      nmdc_suffix: _gtdbtk.ar122.summary.tsv
      input_to: []
      output_of:  nmdc:MagsAnalysis
      multiple: false
      action: rename
>>>>>>> a0f707bc
    - data_object_type: Annotation Amino Acid FASTA
      description: FASTA Amino Acid File for {id}
      name: FASTA amino acid file for annotated proteins
      data_category: processed_data
      import_suffix: "^(?!.*_(cds|genemark|prodigal)_proteins\\.faa$).*proteins\\.faa$"
      nmdc_suffix: _proteins.faa
      input_to: [nmdc:MagsAnalysis]
      output_of: nmdc:MetagenomeAnnotation
      multiple: false
      action: rename
    - data_object_type: Contig Mapping File
      description: Contig mapping file for {id}
      name: Contig mappings between contigs and scaffolds
      data_category: processed_data
      import_suffix: "_contig_names_mapping\\.tsv$"
      nmdc_suffix: _contig_names_mapping.tsv
      input_to: []
      output_of: nmdc:MetagenomeAnnotation
      multiple: false
      action: rename
    - data_object_type: Structural Annotation GFF
      description: Structural Annotation for {id}
      name: GFF3 format file with structural annotations
      data_category: processed_data
      import_suffix: _structural_annotation\.gff$
      nmdc_suffix: _structural_annotation.gff
      input_to: []
      output_of: nmdc:MetagenomeAnnotation
      multiple: false
      action: rename
    - data_object_type: Functional Annotation GFF
      description: Functional Annotation for {id}
      name: GFF3 format file with functional annotations
      data_category: processed_data
      import_suffix: _functional_annotation\.gff$
      nmdc_suffix: _functional_annotation.gff
      input_to: [nmdc:MagsAnalysis]
      output_of: nmdc:MetagenomeAnnotation
      multiple: false
      action: rename
    - data_object_type: Annotation KEGG Orthology
      description: KEGG Orthology for {id}
      name: Tab delimited file for KO annotation
      data_category: processed_data
      import_suffix: _ko\.tsv$
      nmdc_suffix: _ko.tsv
      input_to: [nmdc:MagsAnalysis]
      output_of: nmdc:MetagenomeAnnotation
      multiple: false
      action: rename
    - data_object_type: Annotation Enzyme Commission
      description: EC Annotations for {id}
      name: Tab delimited file for EC annotation
      data_category: processed_data
      import_suffix: _ec\.tsv$
      nmdc_suffix: _ec.tsv
      input_to: [nmdc:MagsAnalysis]
      output_of: nmdc:MetagenomeAnnotation
      multiple: false
      action: rename
    - data_object_type: Clusters of Orthologous Groups (COG) Annotation GFF
      description: COGs for {id}
      name: GFF3 format file with COGs
      data_category: processed_data
      import_suffix: _cog\.gff$
      nmdc_suffix: _cog.gff
      input_to: [nmdc:MagsAnalysis]
      output_of: nmdc:MetagenomeAnnotation
      multiple: false
      action: rename
    - data_object_type: Pfam Annotation GFF
      description: Pfam Annotation for {id}
      name: GFF3 format file with Pfam
      data_category: processed_data
      import_suffix: _pfam\.gff$
      nmdc_suffix: _pfam.gff
      input_to: [nmdc:MagsAnalysis]
      output_of: nmdc:MetagenomeAnnotation
      multiple: false
      action: rename
    - data_object_type: TIGRFam Annotation GFF
      description: TIGRFam for {id}
      name: GFF3 format file with TIGRfam
      data_category: processed_data
      import_suffix: _tigrfam\.gff$
      nmdc_suffix: _tigrfam.gff
      input_to: [nmdc:MagsAnalysis]
      output_of: nmdc:MetagenomeAnnotation
      multiple: false
      action: rename
    - data_object_type: SMART Annotation GFF
      description: SMART Annotations for {id}
      name: GFF3 format file with SMART
      data_category: processed_data
      import_suffix: _smart\.gff$
      nmdc_suffix: _smart.gff
      input_to: [nmdc:MagsAnalysis]
      output_of: nmdc:MetagenomeAnnotation
      multiple: false
      action: rename
    - data_object_type: SUPERFam Annotation GFF
      description: SUPERFam Annotations for {id}
      name: GFF3 format file with SUPERFam
      data_category: processed_data
      import_suffix: _supfam\.gff$
      nmdc_suffix: _supfam.gff
      input_to: [nmdc:MagsAnalysis]
      output_of: nmdc:MetagenomeAnnotation
      multiple: false
      action: rename
    - data_object_type: CATH FunFams (Functional Families) Annotation GFF
      description: CATH FunFams for {id}
      name: GFF3 format file with CATH FunFams
      data_category: processed_data
      import_suffix: _cath_funfam\.gff$
      nmdc_suffix: _cath_funfam.gff
      input_to: [nmdc:MagsAnalysis]
      output_of: nmdc:MetagenomeAnnotation
      multiple: false
      action: rename
    - data_object_type: CRT Annotation GFF
      description: CRT Annotations for {id}
      name: GFF3 format file with CRT
      data_category: processed_data
      import_suffix: _crt\.gff$
      nmdc_suffix: _crt.gff
      input_to: []
      output_of: nmdc:MetagenomeAnnotation
      multiple: false
      action: rename
    - data_object_type: Genemark Annotation GFF
      description: Genemark Annotations for {id}
      name: GFF3 format file with Genemark
      data_category: processed_data
      import_suffix: _genemark\.gff$
      nmdc_suffix: _genemark.gff
      input_to: []
      output_of: nmdc:MetagenomeAnnotation
      multiple: false
      action: rename
    - data_object_type: Prodigal Annotation GFF
      description: Prodigal Annotations {id}
      name: GFF3 format file with Prodigal
      data_category: processed_data
      import_suffix: _prodigal\.gff$
      nmdc_suffix: _prodigal.gff
      input_to: []
      output_of: nmdc:MetagenomeAnnotation
      multiple: false
      action: rename
    - data_object_type: TRNA Annotation GFF
      description: TRNA Annotations {id}
      name: GFF3 format file with TRNA
      data_category: processed_data
      import_suffix: _trna\.gff$
      nmdc_suffix: _trna.gff
      input_to: []
      output_of: nmdc:MetagenomeAnnotation
      multiple: false
      action: rename
    - data_object_type: RFAM Annotation GFF
      description: RFAM Annotations for {id}
      name: GFF3 format file with RFAM
      data_category: processed_data
      import_suffix: _rfam\.gff$
      nmdc_suffix: _rfam.gff
      input_to: []
      output_of: nmdc:MetagenomeAnnotation
      multiple: false
      action: rename
    - data_object_type: KO_EC Annotation GFF
      description: KO_EC Annotations for {id}
      name: GFF3 format file with KO_EC
      data_category: processed_data
      import_suffix: _ko_ec\.gff$
      nmdc_suffix: _ko_ec.gff
      input_to: []
      output_of: nmdc:MetagenomeAnnotation
      multiple: false
      action: rename
    - data_object_type: Product Names
      description: Product names for {id}
      name: Product names file
      data_category: processed_data
      import_suffix: _product_names\.tsv$
      nmdc_suffix: _product_names.tsv
      input_to: [nmdc:MagsAnalysis]
      output_of: nmdc:MetagenomeAnnotation
      multiple: false
      action: rename
    - data_object_type: Gene Phylogeny tsv
      description: Gene Phylogeny for {id}
      name: Gene Phylogeny file
      data_category: processed_data
      import_suffix: _gene_phylogeny\.tsv$
      nmdc_suffix: _gene_phylogeny.tsv
      input_to: [nmdc:MagsAnalysis]
      output_of: nmdc:MetagenomeAnnotation
      multiple: false
      action: rename
    - data_object_type: Crispr Terms
      description: Crispr Terms for {id}
      name: Crispr Terms
      data_category: processed_data
      import_suffix: _crt\.crisprs$
      nmdc_suffix: _crt.crisprs
      input_to: []
      output_of: nmdc:MetagenomeAnnotation
      multiple: false
      action: rename
    - data_object_type: Annotation Statistics
      description: Annotation Stats for {id}
      name: Annotation statistics report
      data_category: processed_data
      import_suffix: _stats\.tsv$
      nmdc_suffix: _stats.tsv
      input_to: []
      output_of: nmdc:MetagenomeAnnotation
      multiple: false
      action: rename
    - data_object_type: Annotation Info File
      description: Annotation Info File for {id}
      name: File containing annotation info
      data_category: processed_data
      import_suffix: _imgap\.info$
      nmdc_suffix: _imgap.info
      input_to: []
      output_of: nmdc:MetagenomeAnnotation
      multiple: false
      action: rename
    - data_object_type: Filtered Sequencing Reads
      description: Reads QC for {id}
      name: Reads QC result fastq (clean data)
      data_category: processed_data
      import_suffix: filter-METAGENOME\.fastq\.gz$
      nmdc_suffix: _filtered.fastq.gz
      input_to: [nmdc:ReadBasedTaxonomyAnalysis,nmdc:MetagenomeAssembly]
      output_of: nmdc:ReadQcAnalysis
      multiple: false
      action: rename
    - data_object_type: QC Statistics 
      description: Reads QC summary for {id} 
      name: Reads QC summary statistics
      data_category: processed_data
      import_suffix: \.filtered-report\.txt$
      nmdc_suffix: _filterStats.txt
      input_to: []
      output_of: nmdc:ReadQcAnalysis
      multiple: false
      action: rename
    - data_object_type: Read Filtering Info File 
      description: Read Filtering Info File for {id}
      name: File containing read filtering information
      data_category: processed_data
      import_suffix: _readsQC\.info$
      nmdc_suffix: _readsQC.info
      input_to: []
      output_of: nmdc:ReadQcAnalysis
      multiple: false
      action: rename
    - data_object_type: Assembly Contigs
      description: Assembly contigs for {id}
      name: Final assembly contigs fasta
      data_category: processed_data
      import_suffix: assembly\.contigs\.fasta$
      nmdc_suffix: _contigs.fna
      input_to: [nmdc:MetagenomeAnnotation,nmdc:MagsAnalysis]
      output_of: nmdc:MetagenomeAssembly
      multiple: false
      action: rename
    - data_object_type: Assembly Scaffolds
      description: Assembly scaffolds for {id}
      name: Final assembly scaffolds fasta
      data_category: processed_data
      import_suffix: _scaffolds\.fna$
      nmdc_suffix: _scaffolds.fna
      input_to: []
      output_of: nmdc:MetagenomeAssembly
      multiple: false
      action: rename
    - data_object_type: Assembly Info File
      description: Assembly info file for {id}
      name: File containing assembly information
      data_category: processed_data
      import_suffix: README\.txt$
      nmdc_suffix: _metaAsm.info
      input_to: []
      output_of: nmdc:MetagenomeAssembly
      multiple: false
      action: rename
    - data_object_type: Assembly Coverage Stats
      description: Coverage Stats for {id}
      name: Assembled contigs coverage information
      data_category: processed_data
      import_suffix: pairedMapped_sorted\.bam\.cov$
      nmdc_suffix: _covstats.txt
      input_to: []
      output_of: nmdc:MetagenomeAssembly
      multiple: false
      action: rename
    - data_object_type: Assembly AGP
      description: AGP for {id}
      name: An AGP format file that describes the assembly
      data_category: processed_data
      import_suffix: _assembly\.agp$
      nmdc_suffix: _assembly.agp
      input_to: []
      output_of: nmdc:MetagenomeAssembly
      multiple: false
      action: rename
    - data_object_type: Assembly Coverage BAM
      description: Sorted Bam for {id}
      name: Sorted bam file of reads mapping back to the final assembly
      data_category: processed_data
      import_suffix: pairedMapped\.sam\.gz$
      nmdc_suffix: _pairedMapped_sorted.sam.gz
      input_to: [nmdc:MagsAnalysis]
      output_of: nmdc:MetagenomeAssembly
      multiple: false
      action: rename
    - data_object_type: Error Corrected Reads
      description: Error corrected reads for {id}
      name: bbcms error corrected reads
      data_category: processed_data
      import_suffix: input\.corr\.fastq\.gz$
      nmdc_suffix: _input.corr.fastq.gz
      input_to: []
      output_of: nmdc:MetagenomeAssembly
      multiple: false
      action: rename
    - data_object_type: GOTTCHA2 Report Full
      description: GOTTCHA2 Full Report for {id}
      name: GOTTCHA2 report file
      data_category: processed_data
      import_suffix:  _gottcha2_full\.tsv$
      nmdc_suffix: _gottcha2_full.tsv
      input_to: []
      output_of: nmdc:ReadBasedTaxonomyAnalysis
      multiple: false
      action: rename
    - data_object_type: GOTTCHA2 Classification Report
      description: GOTTCHA2 Classification for {id}
      name: GOTTCHA2 classification report file
      data_category: processed_data
      import_suffix: _gottcha2_classification\.tsv$
      nmdc_suffix: _gottcha2_classification.tsv
      input_to: []
      output_of: nmdc:ReadBasedTaxonomyAnalysis
      multiple: false
      action: rename
    - data_object_type: GOTTCHA2 Krona Plot
      description: GOTTCHA2 Krona for {id}
      name: GOTTCHA2 krona plot HTML file
      data_category: processed_data
      import_suffix: _gottcha2_krona\.html$
      nmdc_suffix: _gottcha2_krona.html
      input_to: []
      output_of: nmdc:ReadBasedTaxonomyAnalysis
      multiple: false
      action: rename
    - data_object_type: Centrifuge Taxonomic Classification
      description: Centrifuge Report for {id}
      name: Centrifuge output read classification file
      data_category: processed_data
      import_suffix: _centrifuge_classification\.tsv$
      nmdc_suffix: _centrifuge_classification.tsv
      input_to: []
      output_of: nmdc:ReadBasedTaxonomyAnalysis
      multiple: false
      action: rename
    - data_object_type: Centrifuge output report file
      description: Centrifuge output report file for {id}
      name: Centrifuge Classification Report
      data_category: processed_data
      import_suffix: _centrifuge_report\.tsv$
      nmdc_suffix: _centrifuge_report.tsv
      input_to: []
      output_of: nmdc:ReadBasedTaxonomyAnalysis
      multiple: false
      action: rename
    - data_object_type: Centrifuge Krona Plot
      description: Centrifuge Krona for {id}
      name: Centrifuge krona plot HTML file
      data_category: processed_data
      import_suffix: _centrifuge_krona\.html$
      nmdc_suffix: _centrifuge_krona.html
      input_to: []
      output_of: nmdc:ReadBasedTaxonomyAnalysis
      multiple: false
      action: rename
    - data_object_type: Kraken2 Classification Report
      description: Kraken2 report for {id}
      name: Kraken2 outpur report file
      data_category: processed_data
      import_suffix: _kraken2_report\.tsv$
      nmdc_suffix: _kraken2_report.tsv
      input_to: []
      output_of: nmdc:ReadBasedTaxonomyAnalysis
      multiple: false
      action: rename
    - data_object_type: Kraken2 Taxonomic Classification
      description: Kraken2 classification for {id}
      name: Kraken2 output read classification file
      data_category: processed_data
      import_suffix: _kraken2_classification\.tsv$
      nmdc_suffix: _kraken2_classification.tsv
      input_to: []
      output_of: nmdc:ReadBasedTaxonomyAnalysis
      multiple: false
      action: rename
    - data_object_type: Kraken2 Krona Plot
      description: Kraken2 Krona plot for {id}
      name: Kraken2 Krona plot HTML file
      data_category: processed_data
      import_suffix: _kraken2_krona\.html$
      nmdc_suffix: _kraken2_krona.html
      input_to: []
      output_of: nmdc:ReadBasedTaxonomyAnalysis
      multiple: false
      action: rename
  Multiples:
    - data_object_type: Metagenome HQMQ Bins Compression File
      description: Metagenome Bins for {id}
      name: Metagenome bin tarfiles archive
      data_category: processed_data
      import_suffix: _[0-9]+\.tar\.gz$
      nmdc_suffix: _hqmq_bin.zip
      input_to: []
      output_of:  nmdc:MagsAnalysis
      multiple: true
      action: zip

Workflow Metadata:
  Execution Resource: JGI
  Source URL: https://data.microbiomedata.org/data
  Root Directory: /global/cfs/cdirs/m3408/ficus/pipeline_products<|MERGE_RESOLUTION|>--- conflicted
+++ resolved
@@ -163,39 +163,6 @@
       output_of: nmdc:NucleotideSequencing
       multiple: false
       action: none
-<<<<<<< HEAD
-=======
-    - data_object_type: CheckM Statistics
-      description: CheckM for {id}
-      name: CheckM statistics report
-      data_category: processed_data
-      import_suffix: _checkm_qa\.out$
-      nmdc_suffix: _checkm_qa.out
-      input_to: []
-      output_of:  nmdc:MagsAnalysis
-      multiple: false
-      action: rename
-    - data_object_type: GTDBTK Bacterial Summary
-      description: Bacterial Summary for {id}
-      name: GTDBTK bacterial summary
-      data_category: processed_data
-      import_suffix: _gtdbtk\.bac122\.summary\.tsv$
-      nmdc_suffix: _gtdbtk.bac122.summary.tsv
-      input_to: []
-      output_of:  nmdc:MagsAnalysis
-      multiple: false
-      action: rename
-    - data_object_type: GTDBTK Archaeal Summary
-      description: Archaeal Summary for {id}
-      name: GTDBTK archaeal summary
-      data_category: processed_data
-      import_suffix: _gtdbtk\.ar122\.summary\.tsv$
-      nmdc_suffix: _gtdbtk.ar122.summary.tsv
-      input_to: []
-      output_of:  nmdc:MagsAnalysis
-      multiple: false
-      action: rename
->>>>>>> a0f707bc
     - data_object_type: Annotation Amino Acid FASTA
       description: FASTA Amino Acid File for {id}
       name: FASTA amino acid file for annotated proteins
