--- conflicted
+++ resolved
@@ -80,15 +80,10 @@
         fix_versions(db, wf)
     acts = load_activities(db, wfs)
     assert acts is not None
-<<<<<<< HEAD
     assert len(acts) == 5
     assert len(acts[0].children) == 1
     assert acts[0].children[0] == acts[1]
-=======
-    # TODO find out why this fails - len(acts) = 4
-    # assert len(acts) == 5
-    # assert len(acts[0].children) == 1
-    # assert acts[0].children[0] == acts[1]
+
 
 def test_workflows():
     """
@@ -101,5 +96,4 @@
     for wf in wfs:
         wfm[wf.name] = wf
     assert "MAGs" in wfm
-    assert len(wfm["MAGs"].optional_inputs) == 1
->>>>>>> 4874b00a
+    assert len(wfm["MAGs"].optional_inputs) == 1