--- conflicted
+++ resolved
@@ -8,22 +8,11 @@
 from tests.fixtures.db_utils import get_updated_fixture, load_fixture, reset_db
 
 
-<<<<<<< HEAD
-test_dir = os.path.dirname(__file__)
-test_data = os.path.join(test_dir, "..", "test_data")
-#TODO
-#is cols_used? if so, update collection set for berkeley
-cols = [
-    'data_object_set',
-    'workflow_execution_set'
-=======
+
 @mark.parametrize(
     "workflow_file", [
         "workflows.yaml",
-        "workflows-mt.yaml"
->>>>>>> f0fb546e
-    ]
-    )
+        "workflows-mt.yaml"])
 def test_activies(test_db, workflow_file, workflows_config_dir):
     """
     Test basic job creation
@@ -139,4 +128,4 @@
         do_types.add(do.data_object_type)
     # check that the expected data object types are present
     for do_type in exp_do_types:
-        assert do_type in do_types
+        assert do_type in do_types