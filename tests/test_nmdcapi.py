from nmdc_automation.api.nmdcapi import NmdcRuntimeApi as nmdcapi
import json
import os


def test_basics(mock_api, requests_mock, site_config):
    n = nmdcapi(site_config)

    # Add decode description
    resp = {'description': '{"a": "b"}'}
    requests_mock.get("http://localhost/objects/xxx", json=resp)
    resp = n.get_object("xxx", decode=True)
    assert resp is not None
    assert "metadata" in resp


def test_objects(mock_api, requests_mock, site_config, test_data_dir):
    n = nmdcapi(site_config)

    requests_mock.post("http://localhost/objects", json={})
    fn = "./test_data/afile.sha256"
    if os.path.exists(fn):
        os.remove(fn)
    afile = test_data_dir / "afile"
    resp = n.create_object(str(afile), "desc", "http://localhost/")
    # assert "checksums" in resp

<<<<<<< HEAD
    resp = n.create_object("./test_data/afile", "desc", "http://localhost/")
    # assert "checksums" in resp
    url = "http://localhost/workflows/workflow_executions"
=======
    url = "http://localhost/workflows/activities"
>>>>>>> c0032427
    requests_mock.post(url, json={"a": "b"})
    resp = n.post_objects({"a": "b"})
    assert "a" in resp

    requests_mock.put("http://localhost/objects/abc/types", json={})
    resp = n.set_type("abc", "metadatain")

    requests_mock.patch("http://localhost/objects/abc", json={"a": "b"})
    resp = n.bump_time("abc")
    assert "a" in resp


def test_list_funcs(mock_api, requests_mock, site_config, test_data_dir):
    n = nmdcapi(site_config)
    mock_resp = json.load(open(test_data_dir / "mock_jobs.json"))

    # TODO: ccheck the full url
    requests_mock.get("http://localhost/jobs", json=mock_resp)
    resp = n.list_jobs(filt="a=b")
    assert resp is not None

    requests_mock.get("http://localhost/operations", json=[])
    resp = n.list_ops(filt="a=b")
    assert resp is not None

    requests_mock.get("http://localhost/objects", json=[])
    resp = n.list_objs(filt="a=b")
    assert resp is not None


def test_update_op(mock_api, requests_mock, site_config):
    n = nmdcapi(site_config)

    mock_resp = {'metadata': {"b": "c"}}

    # monkeypatch.setattr(requests, "get", mock_get)
    requests_mock.get("http://localhost/operations/abc", json=mock_resp)
    requests_mock.patch("http://localhost/operations/abc", json=mock_resp)
    # monkeypatch.setattr(requests, "get", mock_get)
    # monkeypatch.setattr(requests, "patch", mock_patch)
    resp = n.update_op("abc", done=True, results={"a": "b"}, meta={"d": "e"})
    assert "b" in resp["metadata"]


def test_jobs(mock_api, requests_mock, site_config):
    n = nmdcapi(site_config)

    requests_mock.get("http://localhost/jobs/abc", json="jobs/")
    resp = n.get_job("abc")
    assert "jobs/" in resp

    resp = {"url": "jobs:claim"}
    url = "http://localhost/jobs/abc:claim"
    requests_mock.post(url, json=resp, status_code=200)
    resp = n.claim_job("abc")
    assert ":claim" in resp["url"]
    assert resp["claimed"] is False

    requests_mock.post(url, json={}, status_code=409)
    resp = n.claim_job("abc")
    assert resp["claimed"] is True<|MERGE_RESOLUTION|>--- conflicted
+++ resolved
@@ -24,14 +24,9 @@
     afile = test_data_dir / "afile"
     resp = n.create_object(str(afile), "desc", "http://localhost/")
     # assert "checksums" in resp
-
-<<<<<<< HEAD
     resp = n.create_object("./test_data/afile", "desc", "http://localhost/")
     # assert "checksums" in resp
     url = "http://localhost/workflows/workflow_executions"
-=======
-    url = "http://localhost/workflows/activities"
->>>>>>> c0032427
     requests_mock.post(url, json={"a": "b"})
     resp = n.post_objects({"a": "b"})
     assert "a" in resp
