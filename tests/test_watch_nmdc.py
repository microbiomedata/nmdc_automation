--- conflicted
+++ resolved
@@ -433,8 +433,6 @@
     # Assert
     assert failed_job.done
     assert failed_job.job_status.lower() == "failed"
-<<<<<<< HEAD
-=======
 
 def test_job_manager_process_successful_manifest_job(site_config, initial_state_file_1_failure, fixtures_dir, job_metadata_factory, mock_jaws_api):
     
@@ -471,7 +469,6 @@
         assert new_job.job_status == "succeeded" #jaws
         # cleanup
         jm.job_cache = []
->>>>>>> da729c23
 
 def test_job_manager_get_finished_jobs_jaws_done_null(site_config, initial_state_file_1_failure, fixtures_dir, mock_jaws_api):
     """
