--- conflicted
+++ resolved
@@ -291,7 +291,6 @@
     jm.job_cache = []
 
 
-
 def test_job_manager_get_finished_jobs(site_config, initial_state_file_1_failure, fixtures_dir):
 
     # Arrange - initial state has 1 failure and is not done
@@ -317,23 +316,10 @@
     # sanity check
     assert len(jm.job_cache) == 3
 
-<<<<<<< HEAD
-    # # Mock requests for job status
-    # with requests_mock.Mocker() as m:
-    #     Mock the successful job status
-    #     m.get(
-    #         "http://localhost:8088/api/workflows/v1/9492a397-eb30-472b-9d3b-abc123456789/status",
-    #         json={"status": "Succeeded"}
-    #         )
-    #     # Mock the failed job status
-    #     m.get(
-    #         "http://localhost:8088/api/workflows/v1/12345678-abcd-efgh-ijkl-9876543210/status",
-    #         json={"status": "Failed"}
-    #         )
-
-    with patch("nmdc_automation.workflow_automation.wfutils.CromwellRunner.get_job_status") as mock_status: 
-        mock_status.side_effect = ["Failed", "Succeeded", "Failed"]
-=======
+    # second mock method if https requests fail
+    # with patch("nmdc_automation.workflow_automation.wfutils.CromwellRunner.get_job_status") as mock_status: 
+    #     mock_status.side_effect = ["Failed", "Succeeded", "Failed"] # first call fails, second succeeds, third fails, need a 4th for the new job
+
     # add a manifest success job
     new_job_state2 = json.load(open(fixtures_dir / "manifest_workflow_state_2.json"))
     assert new_job_state
@@ -359,8 +345,7 @@
             "http://localhost:8088/api/workflows/v1/dry_run/status",
             json={"status": "Succeeded"}
             )
-        
->>>>>>> 37ebcd01
+
         # Act
         successful_jobs, failed_jobs = jm.get_finished_jobs()
         # Assert
@@ -454,7 +439,6 @@
     assert failed_job.done
     assert failed_job.job_status == "Failed"
 
-<<<<<<< HEAD
 def test_job_manager_get_finished_jobs_jaws_done_null(site_config, initial_state_file_1_failure, fixtures_dir, mock_jaws_api):
     """
     JAWS returns {"status":"done","result": null} (fixture null_result_jaws_status.json).
@@ -482,7 +466,7 @@
         successful_jobs, failed_jobs = jm.get_finished_jobs()
         assert not successful_jobs
         assert len(failed_jobs) == 2
-=======
+
 def test_job_manager_process_successful_manifest_job(site_config, initial_state_file_1_failure, fixtures_dir, job_metadata_factory, mock_jaws_api):
     
     modified_job_metadata = job_metadata_factory(fixtures_dir / "rqc_job_metadata.json")
@@ -519,7 +503,6 @@
         # cleanup
         jm.job_cache = []
 
->>>>>>> 37ebcd01
 
 @fixture
 def mock_runtime_api_handler(site_config, mock_api):
