--- conflicted
+++ resolved
@@ -3,31 +3,6 @@
     "has_input": [
       "nmdc:dobj-11-contigs"
     ],
-<<<<<<< HEAD
-    "git_url": "https://github.com/microbiomedata/mg_annotation/releases/tag/0.1",
-    "has_output": [
-      "nmdc:7336ecf1f0b47e6161b52aec01d56ab8",
-      "nmdc:62b6efaf7d8a21c60dd6604b04ab4c14",
-      "nmdc:4d41794368ed796500bb6d2c82a6787a",
-      "nmdc:a8e41f5700ab72a4f61f3d1dd45285c8",
-      "nmdc:551a7f35ff12bcd874c84b38c2adbceb",
-      "nmdc:45743fa49c9e798771285daafa4282a8",
-      "nmdc:7059a9060fa1c387109bd687f5185789",
-      "nmdc:ca06b1f1d9661a8bc574be6d9e88ea61",
-      "nmdc:6aa2609c12ebfd17d481772725a4ea10",
-      "nmdc:794ad11fd53f99ab3801227614b4ec3b",
-      "nmdc:de7b26c212d063e5e0d2b47378252d4b",
-      "nmdc:a225e5bf4d6a504b9823636ac9e38224",
-      "nmdc:c2826e164cceee905d5d2878c4c87dfb",
-      "nmdc:225c2a620cc15cfd371f9aa6e0c5208c",
-      "nmdc:36c458d8648ece4e8c3af9b13319b9b8",
-      "nmdc:af9892ee8372ba97bff93424079221d8",
-      "nmdc:02f081900336db5b9553328c93c40d21",
-      "nmdc:5b7a1c3890012eab0fb111979dd6ca3f",
-      "nmdc:205d1c4d44756cdadc7f2263375cd5cc",
-      "nmdc:37573bca240f88091720ae61ae5c9454",
-      "nmdc:3c18be56eef0b4cdbc514764cb724f06"
-=======
     "part_of": [
       "nmdc:mga0vx38"
     ],
@@ -58,14 +33,13 @@
         "nmdc:dobj-11-annotationstats",
         "nmdc:dobj-11-contigmapping",
         "nmdc:dobj-11-annotationinfo"
->>>>>>> f0fb546e
     ],
     "was_informed_by": "nmdc:omprc-11-metag1",
     "id": "nmdc:wfmgan-11-test001.1",
     "execution_resource": "NERSC-Cori",
     "name": "Annotation Activity for nmdc:mga0vx38",
     "started_at_time": "2021-08-05T14:48:51+00:00",
-    "type": "nmdc:MetagenomeAnnotation",
+    "type": "nmdc:MetagenomeAnnotationActivity",
     "ended_at_time": "2021-09-15T10:13:20+00:00"
   }
 ]