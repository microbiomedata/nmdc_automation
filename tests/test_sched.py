--- conflicted
+++ resolved
@@ -9,14 +9,9 @@
 
 
 @mark.parametrize("workflow_file", [
-<<<<<<< HEAD
     # "workflows.yaml",
     # "workflows-mt.yaml",
     "workflows-all.yaml"
-=======
-    "workflows.yaml",
-    # "workflows-mt.yaml"
->>>>>>> 1a1e5f3d
 ])
 def test_scheduler_cycle(test_db, mock_api, workflow_file, workflows_config_dir, site_config_file):
     """
@@ -47,14 +42,9 @@
     assert len(resp) == exp_num_jobs_cycle_1
 
 @mark.parametrize("workflow_file", [
-<<<<<<< HEAD
     # "workflows.yaml",
     # "workflows-mt.yaml",
     "workflows-all.yaml"
-=======
-    "workflows.yaml",
-    # "workflows-mt.yaml"
->>>>>>> 1a1e5f3d
 ])
 def test_progress(test_db, mock_api, workflow_file, workflows_config_dir, site_config_file):
     reset_db(test_db)
