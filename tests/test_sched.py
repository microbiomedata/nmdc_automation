from nmdc_automation.workflow_automation.sched import Scheduler
from pytest import fixture, mark
from pathlib import Path
from time import time
<<<<<<< HEAD
import logging


TEST_DIR = os.path.dirname(__file__)
TEST_DATA = os.path.join(TEST_DIR, "..", "test_data")
trigger_set = 'metagenome_annotation_activity_set'
trigger_id = 'nmdc:55a79b5dd58771e28686665e3c3faa0c'
trigger_doid = 'nmdc:1d87115c442a1f83190ae47c7fe4011f'
cols = [
    'data_object_set',
    "data_generation_set",
    'mags_activity_set',
    'metagenome_assembly_set',
    'jobs',
    'metagenome_annotation_activity_set',
    'read_qc_analysis_activity_set'
    ]

FIXTURE_DIR = Path(__file__).parent / "fixtures"

@fixture
def db():
    conn_str = os.environ.get("MONGO_URL", "mongodb://localhost:27017")
    return MongoClient(conn_str).test


@fixture
def mock_api(monkeypatch, requests_mock):
    monkeypatch.setenv("NMDC_API_URL", "http://localhost")
    monkeypatch.setenv("NMDC_CLIENT_ID", "anid")
    monkeypatch.setenv("NMDC_CLIENT_SECRET", "asecret")
    resp = {"expires": {"minutes": time()+60},
            "access_token": "abcd"
            }
    requests_mock.post("http://localhost/token", json=resp)
    resp = ["nmdc:abcd"]
    requests_mock.post("http://localhost/pids/mint", json=resp)
    resp = ["nmdc:abcd"]
    requests_mock.post("http://localhost/pids/bind", json=resp)


def read_json(fn):
    fp = os.path.join(FIXTURE_DIR, fn)
    data = json.load(open(fp))
    return data


def load(db, fn, col=None, reset=False):
    if not col:
        col = fn.split("/")[-1].split(".")[0]
    if reset:
        db[col].delete_many({})
    data = read_json(fn)
    logging.debug("Loading %d recs into %s" % (len(data), col))
    if len(data) > 0:
        db[col].insert_many(data)


def reset_db(db):
    for c in cols:
        db[c].delete_many({})
=======
>>>>>>> f0fb546e

from tests.fixtures.db_utils import init_test, load_fixture, read_json, reset_db

TRIGGER_SET = 'metagenome_annotation_activity_set'
TRIGGER_ID = 'nmdc:55a79b5dd58771e28686665e3c3faa0c'
TRIGGER_DOID = 'nmdc:1d87115c442a1f83190ae47c7fe4011f'


def mock_progress(test_db, wf, version=None, flush=True, idx=0):
    """
    This function will mock the progress of a workflow. It reads
    from a fixture file and inserts one record into the database.
    By default, the record will be taken from the first record
    in the fixture.  You can change the record by changing the
    idx parameter.
    """
    s = wf.collection
    data = read_json("%s.json" % (s))[idx]

    if version:
        data['version'] = version
    else:
        data['version'] = wf.version
    data['git_url'] = wf.git_repo
    if flush:
        test_db[s].delete_many({})
    test_db[s].insert_one(data)


@mark.parametrize("workflow_file", [
    "workflows.yaml",
    "workflows-mt.yaml"
])
def test_scheduler_cycle(test_db, mock_api, workflow_file, workflows_config_dir, site_config):
    """
    Test basic job creation.
    """
<<<<<<< HEAD
    init_test(db)
    reset_db(db)
    load(db, "data_object_set.json")
    load(db, "data_generation_set.json")
=======
    exp_rqc_git_repos = [
        "https://github.com/microbiomedata/ReadsQC",
        "https://github.com/microbiomedata/metaT_ReadsQC"
    ]
    # init_test(test_db)
    reset_db(test_db)
>>>>>>> f0fb546e

    load_fixture(test_db, "data_object_set.json")
    load_fixture(test_db, "omics_processing_set.json")

    # Scheduler will find one job to create
    exp_num_jobs_initial = 1
    exp_num_jobs_cycle_1 = 0
    jm = Scheduler(test_db, wfn=workflows_config_dir / workflow_file,
                   site_conf=site_config)
    resp = jm.cycle()
    assert len(resp) == exp_num_jobs_initial
    assert resp[0]["config"]["git_repo"] in exp_rqc_git_repos

    # All jobs should now be in a submitted state
    resp = jm.cycle()
<<<<<<< HEAD
    assert len(resp) == 0


def test_progress(db, mock_api):
    init_test(db)
    reset_db(db)
    db.jobs.delete_many({})
    load(db, "data_object_set.json")
    load(db, "data_generation_set.json")
    jm = Scheduler(db, wfn="./tests/workflows_test.yaml",
                   site_conf="./tests/site_configuration_test.toml")
=======
    assert len(resp) == exp_num_jobs_cycle_1

@mark.parametrize("workflow_file", [
    "workflows.yaml",
    "workflows-mt.yaml"
])
def test_progress(test_db, mock_api, workflow_file, workflows_config_dir, site_config):
    reset_db(test_db)
    metatranscriptome = False
    if workflow_file == "workflows-mt.yaml":
        metatranscriptome = True
    load_fixture(test_db, "data_object_set.json")
    load_fixture(test_db, "omics_processing_set.json")


    jm = Scheduler(test_db, wfn=workflows_config_dir / workflow_file,
                   site_conf= site_config)
>>>>>>> f0fb546e
    workflow_by_name = dict()
    for wf in jm.workflows:
        workflow_by_name[wf.name] = wf

    # There should be 1 RQC job for each omics_processing_set record
    resp = jm.cycle()
    assert len(resp) == 1

    if metatranscriptome:
        wf = workflow_by_name['Metatranscriptome Reads QC Interleave']
        mock_progress(test_db, wf, idx=1)
    else:
        wf = workflow_by_name['Reads QC Interleave']
        mock_progress(test_db, wf)

    resp = jm.cycle()
<<<<<<< HEAD
    assert "assembly_id" in resp[0]["config"]["inputs"]
    assert len(resp) == 1
    omap = {}
    for o in resp[0]["config"]["outputs"]:
        omap[o["output"]] = o
    assert omap["contig_mapping"]["optional"] is True

    wf = workflow_by_name['Metagenome Annotation']
    mock_progress(db, wf)
    resp = jm.cycle()
    assert len(resp) == 1

    # We should have job records for everything now
    resp = jm.cycle()
    assert len(resp) == 0

    # Let's remove the job records.
    # Since we don't have activity records for
    # MAGS or RBA, we should see two new jobs
    db.jobs.delete_many({})
    resp = jm.cycle()
    assert len(resp) == 2


def test_multiple_versions(db, mock_api):
    init_test(db)
    reset_db(db)
    db.jobs.delete_many({})
    load(db, "data_object_set.json")
    load(db, "data_generation_set.json")
    jm = Scheduler(db, wfn="./tests/workflows_test2.yaml",
                   site_conf="./tests/site_configuration_test.toml")
=======
    if metatranscriptome:
        # assembly
        exp_num_post_rqc_jobs = 1
    else:
        # assembly, rba
        exp_num_post_rqc_jobs = 2
    assert len(resp) == exp_num_post_rqc_jobs


    if metatranscriptome:
        wf = workflow_by_name['Metatranscriptome Assembly']
        mock_progress(test_db, wf, version="v0.0.1")
        # We should see a metatranscriptome annotation job
        resp = jm.cycle()
        assert len(resp) == 1
        assert resp[0]["config"]["activity"]["type"] in [
            "nmdc:MetatranscriptomeAnnotation",
            "nmdc:MetatranscriptomeAnnotationActivity"
        ]
        # We should have a job record for this now
        resp = jm.cycle()
        assert len(resp) == 0

    else:
        # Let's override the version to simulate an older run
        # for this workflow that is stil within range of the
        # current workflow
        wf = workflow_by_name['Metagenome Assembly']
        # TODO: Need to make this test not depend on a hardcoded version
        mock_progress(test_db, wf, version="v1.0.2")
        # We should see a metagenome annotation job
        resp = jm.cycle()
        assert len(resp) == 1
        assert resp[0]["config"]["activity"]["type"] in [
            "nmdc:MetagenomeAnnotation",
            "nmdc:MetagenomeAnnotationActivity"
        ]
        # We should have a job record for this now
        resp = jm.cycle()
        assert len(resp) == 0
        # Simulate Annotation job finishing
        wf = workflow_by_name['Metagenome Annotation']
        mock_progress(test_db, wf)
        # We should see a MAGs job
        resp = jm.cycle()
        assert len(resp) == 1
        assert resp[0]["config"]["activity"]["type"] in [
            "nmdc:MagsAnalysis",
            "nmdc:MagsAnalysisActivity"
        ]
        # We should have job records for everything now
        resp = jm.cycle()
        assert len(resp) == 0

        # Let's remove the job records.
        # Since we don't have activity records for
        # MAGS or RBA, we should see two new jobs
        test_db.jobs.delete_many({})
        resp = jm.cycle()
        assert len(resp) == 2


def test_multiple_versions(test_db, mock_api, workflows_config_dir, site_config):
    init_test(test_db)
    reset_db(test_db)
    test_db.jobs.delete_many({})

    load_fixture(test_db, "data_object_set.json")
    load_fixture(test_db, "omics_processing_set.json")

    jm = Scheduler(test_db, wfn=workflows_config_dir / "workflows.yaml",
                   site_conf=site_config)
>>>>>>> f0fb546e
    workflow_by_name = dict()
    for wf in jm.workflows:
        workflow_by_name[wf.name] = wf

    resp = jm.cycle()
    assert len(resp) == 1
    #

    # We simulate one of the jobs finishing
    wf = workflow_by_name['Reads QC']
    mock_progress(test_db, wf)
    resp = jm.cycle()
    # We should see one asm and one rba job
    assert len(resp) == 2
    resp = jm.cycle()
    assert len(resp) == 0
    # Now simulate one of the other jobs finishing
    load_fixture(test_db, "data_object_set2.json", col="data_object_set")
    load_fixture(test_db, "read_qc_analysis_activity_set2.json",
                 col="read_qc_analysis_activity_set")
    resp = jm.cycle()
    # We should see one asm and one rba job
    exp_post_rqc_types = ["nmdc:MetagenomeAssembly", "nmdc:ReadBasedTaxonomyAnalysisActivity"]
    post_rqc_types = [j["config"]["activity"]["type"] for j in resp]
    assert sorted(post_rqc_types) == sorted(exp_post_rqc_types)
    assert len(resp) == 2
    resp = jm.cycle()

    # Empty the job queue.  We should see 4 jobs
    test_db.jobs.delete_many({})
    resp = jm.cycle()
    assert len(resp) == 4


<<<<<<< HEAD
def test_out_of_range(db, mock_api):
    init_test(db)
    reset_db(db)
    db.jobs.delete_many({})
    load(db, "data_object_set.json")
    load(db, "data_generation_set.json")
    jm = Scheduler(db, wfn="./tests/workflows_test.yaml",
                   site_conf="./tests/site_configuration_test.toml")
=======
def test_out_of_range(test_db, mock_api, workflows_config_dir, site_config):
    init_test(test_db)
    reset_db(test_db)
    test_db.jobs.delete_many({})
    load_fixture(test_db, "data_object_set.json")
    load_fixture(test_db, "omics_processing_set.json")
    jm = Scheduler(test_db, wfn=workflows_config_dir / "workflows.yaml",
                   site_conf=site_config)
>>>>>>> f0fb546e
    workflow_by_name = dict()
    for wf in jm.workflows:
        workflow_by_name[wf.name] = wf

    # Let's create two RQC records.  One will be in range
    # and the other will not.  We should only get new jobs
    # for the one in range.
    wf = workflow_by_name['Reads QC']
    mock_progress(test_db, wf)
    mock_progress(test_db, wf, version="v0.0.1", flush=False)

    resp = jm.cycle()
    # there is one additional metatronscriptome rqc job from the fixture
    assert len(resp) == 2
    resp = jm.cycle()
    assert len(resp) == 0

def test_type_resolving(test_db, mock_api, workflows_config_dir, site_config):
    """
    This tests the handling when the same type is used for
    different activity types.  The desired behavior is to
    use the first match.
    """

<<<<<<< HEAD
    init_test(db)
    reset_db(db)
    db.jobs.delete_many({})
    load(db, "data_object_set.json")
    load(db, "data_generation_set.json")
    load(db, "read_qc_analysis_activity_set.json")
=======
    init_test(test_db)
    reset_db(test_db)
    test_db.jobs.delete_many({})
    load_fixture(test_db, "data_object_set.json")
    load_fixture(test_db, "omics_processing_set.json")
    load_fixture(test_db, "read_qc_analysis_activity_set.json")
>>>>>>> f0fb546e

    jm = Scheduler(test_db, wfn=workflows_config_dir / "workflows.yaml",
                   site_conf=site_config)
    workflow_by_name = dict()
    for wf in jm.workflows:
        workflow_by_name[wf.name] = wf

    wf = workflow_by_name['Metagenome Assembly']
    mock_progress(test_db, wf)
    wf = workflow_by_name['Metagenome Annotation']
    mock_progress(test_db, wf)

    resp = jm.cycle()
    # TODO: This is retruning 4 instead of 2.  Need to investigate
    #   Returns:
    #       Readbased Analysis v1.0.5 for metagenome
    #       Readbased Analysis v1.0.5 for metatranscriptome
    #       Metagenome Assembly for metatranscriptome
    #       MAGs Analysis for metagenome
    # assert len(resp) == 2
<|MERGE_RESOLUTION|>--- conflicted
+++ resolved
@@ -2,12 +2,15 @@
 from pytest import fixture, mark
 from pathlib import Path
 from time import time
-<<<<<<< HEAD
+import os
+import json
 import logging
 
-
-TEST_DIR = os.path.dirname(__file__)
-TEST_DATA = os.path.join(TEST_DIR, "..", "test_data")
+from tests.fixtures.db_utils import init_test, load_fixture, read_json, reset_db
+
+TRIGGER_SET = 'metagenome_annotation_activity_set'
+TRIGGER_ID = 'nmdc:55a79b5dd58771e28686665e3c3faa0c'
+TRIGGER_DOID = 'nmdc:1d87115c442a1f83190ae47c7fe4011f'
 trigger_set = 'metagenome_annotation_activity_set'
 trigger_id = 'nmdc:55a79b5dd58771e28686665e3c3faa0c'
 trigger_doid = 'nmdc:1d87115c442a1f83190ae47c7fe4011f'
@@ -22,11 +25,6 @@
     ]
 
 FIXTURE_DIR = Path(__file__).parent / "fixtures"
-
-@fixture
-def db():
-    conn_str = os.environ.get("MONGO_URL", "mongodb://localhost:27017")
-    return MongoClient(conn_str).test
 
 
 @fixture
@@ -64,14 +62,12 @@
 def reset_db(db):
     for c in cols:
         db[c].delete_many({})
-=======
->>>>>>> f0fb546e
-
-from tests.fixtures.db_utils import init_test, load_fixture, read_json, reset_db
-
-TRIGGER_SET = 'metagenome_annotation_activity_set'
-TRIGGER_ID = 'nmdc:55a79b5dd58771e28686665e3c3faa0c'
-TRIGGER_DOID = 'nmdc:1d87115c442a1f83190ae47c7fe4011f'
+
+
+def init_test(db):
+    for col in cols:
+        fn = '%s.json' % (col)
+        load(db, fn, reset=True)
 
 
 def mock_progress(test_db, wf, version=None, flush=True, idx=0):
@@ -103,19 +99,12 @@
     """
     Test basic job creation.
     """
-<<<<<<< HEAD
-    init_test(db)
-    reset_db(db)
-    load(db, "data_object_set.json")
-    load(db, "data_generation_set.json")
-=======
     exp_rqc_git_repos = [
         "https://github.com/microbiomedata/ReadsQC",
         "https://github.com/microbiomedata/metaT_ReadsQC"
     ]
     # init_test(test_db)
     reset_db(test_db)
->>>>>>> f0fb546e
 
     load_fixture(test_db, "data_object_set.json")
     load_fixture(test_db, "omics_processing_set.json")
@@ -131,19 +120,6 @@
 
     # All jobs should now be in a submitted state
     resp = jm.cycle()
-<<<<<<< HEAD
-    assert len(resp) == 0
-
-
-def test_progress(db, mock_api):
-    init_test(db)
-    reset_db(db)
-    db.jobs.delete_many({})
-    load(db, "data_object_set.json")
-    load(db, "data_generation_set.json")
-    jm = Scheduler(db, wfn="./tests/workflows_test.yaml",
-                   site_conf="./tests/site_configuration_test.toml")
-=======
     assert len(resp) == exp_num_jobs_cycle_1
 
 @mark.parametrize("workflow_file", [
@@ -159,9 +135,9 @@
     load_fixture(test_db, "omics_processing_set.json")
 
 
+
     jm = Scheduler(test_db, wfn=workflows_config_dir / workflow_file,
                    site_conf= site_config)
->>>>>>> f0fb546e
     workflow_by_name = dict()
     for wf in jm.workflows:
         workflow_by_name[wf.name] = wf
@@ -178,40 +154,6 @@
         mock_progress(test_db, wf)
 
     resp = jm.cycle()
-<<<<<<< HEAD
-    assert "assembly_id" in resp[0]["config"]["inputs"]
-    assert len(resp) == 1
-    omap = {}
-    for o in resp[0]["config"]["outputs"]:
-        omap[o["output"]] = o
-    assert omap["contig_mapping"]["optional"] is True
-
-    wf = workflow_by_name['Metagenome Annotation']
-    mock_progress(db, wf)
-    resp = jm.cycle()
-    assert len(resp) == 1
-
-    # We should have job records for everything now
-    resp = jm.cycle()
-    assert len(resp) == 0
-
-    # Let's remove the job records.
-    # Since we don't have activity records for
-    # MAGS or RBA, we should see two new jobs
-    db.jobs.delete_many({})
-    resp = jm.cycle()
-    assert len(resp) == 2
-
-
-def test_multiple_versions(db, mock_api):
-    init_test(db)
-    reset_db(db)
-    db.jobs.delete_many({})
-    load(db, "data_object_set.json")
-    load(db, "data_generation_set.json")
-    jm = Scheduler(db, wfn="./tests/workflows_test2.yaml",
-                   site_conf="./tests/site_configuration_test.toml")
-=======
     if metatranscriptome:
         # assembly
         exp_num_post_rqc_jobs = 1
@@ -219,7 +161,6 @@
         # assembly, rba
         exp_num_post_rqc_jobs = 2
     assert len(resp) == exp_num_post_rqc_jobs
-
 
     if metatranscriptome:
         wf = workflow_by_name['Metatranscriptome Assembly']
@@ -284,7 +225,6 @@
 
     jm = Scheduler(test_db, wfn=workflows_config_dir / "workflows.yaml",
                    site_conf=site_config)
->>>>>>> f0fb546e
     workflow_by_name = dict()
     for wf in jm.workflows:
         workflow_by_name[wf.name] = wf
@@ -319,16 +259,6 @@
     assert len(resp) == 4
 
 
-<<<<<<< HEAD
-def test_out_of_range(db, mock_api):
-    init_test(db)
-    reset_db(db)
-    db.jobs.delete_many({})
-    load(db, "data_object_set.json")
-    load(db, "data_generation_set.json")
-    jm = Scheduler(db, wfn="./tests/workflows_test.yaml",
-                   site_conf="./tests/site_configuration_test.toml")
-=======
 def test_out_of_range(test_db, mock_api, workflows_config_dir, site_config):
     init_test(test_db)
     reset_db(test_db)
@@ -337,7 +267,6 @@
     load_fixture(test_db, "omics_processing_set.json")
     jm = Scheduler(test_db, wfn=workflows_config_dir / "workflows.yaml",
                    site_conf=site_config)
->>>>>>> f0fb546e
     workflow_by_name = dict()
     for wf in jm.workflows:
         workflow_by_name[wf.name] = wf
@@ -361,22 +290,12 @@
     different activity types.  The desired behavior is to
     use the first match.
     """
-
-<<<<<<< HEAD
-    init_test(db)
-    reset_db(db)
-    db.jobs.delete_many({})
-    load(db, "data_object_set.json")
-    load(db, "data_generation_set.json")
-    load(db, "read_qc_analysis_activity_set.json")
-=======
     init_test(test_db)
     reset_db(test_db)
     test_db.jobs.delete_many({})
     load_fixture(test_db, "data_object_set.json")
     load_fixture(test_db, "omics_processing_set.json")
     load_fixture(test_db, "read_qc_analysis_activity_set.json")
->>>>>>> f0fb546e
 
     jm = Scheduler(test_db, wfn=workflows_config_dir / "workflows.yaml",
                    site_conf=site_config)
@@ -390,10 +309,6 @@
     mock_progress(test_db, wf)
 
     resp = jm.cycle()
-    # TODO: This is retruning 4 instead of 2.  Need to investigate
-    #   Returns:
-    #       Readbased Analysis v1.0.5 for metagenome
-    #       Readbased Analysis v1.0.5 for metatranscriptome
-    #       Metagenome Assembly for metatranscriptome
-    #       MAGs Analysis for metagenome
-    # assert len(resp) == 2
+
+    assert len(resp) == 2
+    assert 'annotation' in resp[1]['config']['inputs']['contig_file']