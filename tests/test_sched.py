--- conflicted
+++ resolved
@@ -352,9 +352,6 @@
     new_jobs = []
     for node in workflow_process_nodes:
         new_jobs.extend(scheduler.find_new_jobs(node))
-<<<<<<< HEAD
-    assert not new_jobs
-=======
     assert not new_jobs
 
 def test_scheduler_find_new_jobs3(test_db, mock_api, workflows_config_dir, site_config_file):
@@ -396,7 +393,7 @@
     #assert job_req
 
     assert job_req["config"]["activity"]["type"] == "nmdc:MagsAnalysis"
-    assert job_req["config"]["was_informed_by"] == "nmdc:omprc-11-bm72c549"
+    assert job_req["config"]["was_informed_by"] == ["nmdc:omprc-11-bm72c549"]
     assert job_req["config"]["input_data_objects"]
 
 
@@ -446,4 +443,3 @@
 
     assert job_req["config"]["activity"]["type"] == "nmdc:MagsAnalysis"
     assert job_req["config"]["input_data_objects"]
->>>>>>> d88da97f
