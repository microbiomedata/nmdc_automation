from nmdc_automation.workflow_automation.sched import Scheduler, SchedulerJob, MissingDataObjectException
from pytest import mark
import pytest
from unittest.mock import patch, MagicMock

from nmdc_automation.workflow_automation.workflow_process import load_workflow_process_nodes
from nmdc_automation.workflow_automation.workflows import load_workflow_configs
from tests.fixtures.db_utils import init_test, load_fixture, read_json, reset_db
from unittest.mock import patch, PropertyMock, Mock
from nmdc_automation.api.nmdcapi import NmdcRuntimeApi

<<<<<<< HEAD
def test_scheduler_cycle(test_db, mock_api, workflows_config_dir, site_config_file):
=======
@mark.parametrize("workflow_file", [
    "workflows.yaml",
    "workflows-mt.yaml"
])

#def test_scheduler_cycle(test_db, mock_api, workflow_file, workflows_config_dir, site_config_file):
def test_scheduler_cycle(test_db, test_client, workflow_file, workflows_config_dir, site_config_file):
>>>>>>> 78600333
    """
    Test basic job creation.
    """
    exp_rqc_git_repos = [
        "https://github.com/microbiomedata/ReadsQC",
        "https://github.com/microbiomedata/metaT_ReadsQC"
    ]
    # init_test(test_db)
    reset_db(test_db)

    load_fixture(test_db, "data_object_set.json")
    load_fixture(test_db, "data_generation_set.json")

    # Scheduler will find one job to create for analyte categories metagenome and metatranscriptome
    exp_num_jobs_initial = 2
    exp_num_jobs_cycle_1 = 0
<<<<<<< HEAD
    jm = Scheduler(test_db, workflow_yaml=workflows_config_dir / "workflows.yaml",
                   site_conf=site_config_file)
=======
    #jm = Scheduler(test_db, workflow_yaml=workflows_config_dir / workflow_file,
    #               site_conf=site_config_file)
    jm = Scheduler(workflow_yaml=workflows_config_dir / workflow_file,
                   site_conf=site_config_file, api=test_client)
>>>>>>> 78600333
    resp = jm.cycle()
    assert len(resp) == exp_num_jobs_initial
    assert resp[0]["config"]["git_repo"] in exp_rqc_git_repos

    # All jobs should now be in a submitted state
    resp = jm.cycle()
    assert len(resp) == exp_num_jobs_cycle_1

<<<<<<< HEAD

def test_progress(test_db, mock_api, workflows_config_dir, site_config_file):
=======
@mark.parametrize("workflow_file", [
    "workflows.yaml",
    "workflows-mt.yaml"
])
#def test_progress(test_db, mock_api, workflow_file, workflows_config_dir, site_config_file):
def test_progress(test_db, test_client, workflow_file, workflows_config_dir, site_config_file):
>>>>>>> 78600333
    reset_db(test_db)
    metatranscriptome = False
    load_fixture(test_db, "data_object_set.json")
    load_fixture(test_db, "data_generation_set.json")



<<<<<<< HEAD
    jm = Scheduler(test_db, workflow_yaml=workflows_config_dir / "workflows.yaml",
                   site_conf= site_config_file)
=======
    #jm = Scheduler(test_db, workflow_yaml=workflows_config_dir / workflow_file,
    #               site_conf= site_config_file)
    jm = Scheduler(workflow_yaml=workflows_config_dir / workflow_file,
                   site_conf= site_config_file,
                   api=test_client)
>>>>>>> 78600333
    workflow_by_name = dict()
    for wf in jm.workflows:
        workflow_by_name[wf.name] = wf

    # There should be 1 RQC job for each data_generation record for each analyte category (metagenome and
    # metatranscriptome)
    resp = jm.cycle()
    assert len(resp) == 2

    # We simulate the RQC job finishing
    load_fixture(test_db, "read_qc_analysis.json", col="workflow_execution_set")

    resp = jm.cycle()

    # assembly, rba
    exp_num_post_rqc_jobs = 3
    exp_num_post_annotation_jobs = 3

    # Get the assembly job record from resp and check the inputs
    asm_job = [j for j in resp if j["config"]["activity"]["type"] == "nmdc:MetagenomeAssembly"][0]
    assert "shortRead" in asm_job["config"]["inputs"]
    assert isinstance(asm_job["config"]["inputs"]["shortRead"], bool)

    assert len(resp) == exp_num_post_rqc_jobs


    # simulate assembly job finishing
    load_fixture(test_db, "metagenome_assembly.json", col="workflow_execution_set")
    # We should see a metagenome annotation job
    resp = jm.cycle()
    assert len(resp) == 1
    assert resp[0]["config"]["activity"]["type"] == "nmdc:MetagenomeAnnotation"

    resp = jm.cycle()
    # all jobs should be in a submitted state
    assert len(resp) == 0

    # simulate annotation job finishing
    load_fixture(test_db, "metagenome_annotation.json", col="workflow_execution_set")
    resp = jm.cycle()
    assert len(resp) == 1
    assert resp[0]["config"]["activity"]["type"] == "nmdc:MagsAnalysis"

    resp = jm.cycle()
    # all jobs should be in a submitted state
    assert len(resp) == 0

    # Let's remove the job records.
    test_db.jobs.delete_many({})
    resp = jm.cycle()
    assert len(resp) == exp_num_post_annotation_jobs


#def test_multiple_versions(test_db, mock_api, workflows_config_dir, site_config_file):
def test_multiple_versions(test_db, test_client, workflows_config_dir, site_config_file):
    init_test(test_db)
    reset_db(test_db)
    test_db.jobs.delete_many({})

    load_fixture(test_db, "data_object_set.json")
    load_fixture(test_db, "data_generation_set.json")

    #jm = Scheduler(test_db, workflow_yaml=workflows_config_dir / "workflows.yaml",
    #               site_conf=site_config_file)
    jm = Scheduler(workflow_yaml=workflows_config_dir / "workflows.yaml",
                   site_conf=site_config_file,
                   api=test_client)
    workflow_by_name = dict()
    for wf in jm.workflows:
        workflow_by_name[wf.name] = wf

    resp = jm.cycle()
    assert len(resp) == 2 # one for each analyte category
    #

    # We simulate one of the jobs finishing
    load_fixture(test_db, "read_qc_analysis.json", col="workflow_execution_set")
    resp = jm.cycle()
    # We should see two asm and one rba job
    assert len(resp) == 3
    resp = jm.cycle()
    assert len(resp) == 0
    # Simulate the assembly job finishing with an older version
    load_fixture(test_db, "metagenome_assembly.json", col="workflow_execution_set", version="v1.0.2")

    resp = jm.cycle()
    # We should see one rba job
    assert len(resp) == 1
    resp = jm.cycle()
    assert len(resp) == 0


#def test_out_of_range(test_db, mock_api, workflows_config_dir, site_config_file):
def test_out_of_range(test_db, test_client, workflows_config_dir, site_config_file):
    init_test(test_db)
    reset_db(test_db)
    test_db.jobs.delete_many({})
    load_fixture(test_db, "data_object_set.json")
    load_fixture(test_db, "data_generation_set.json")
    #jm = Scheduler(test_db, workflow_yaml=workflows_config_dir / "workflows.yaml",
    #               site_conf=site_config_file)
    jm = Scheduler(workflow_yaml=workflows_config_dir / "workflows.yaml",
                   site_conf=site_config_file,
                   api=test_client)
    # Let's create two RQC records.  One will be in range
    # and the other will not.  We should only get new jobs
    # for the one in range.
    load_fixture(test_db, "read_qc_analysis.json", col="workflow_execution_set")
    load_fixture(test_db, "rqc_out_of_range.json", col="workflow_execution_set")

    resp = jm.cycle()
    # there is one additional metatranscriptome rqc job from the fixture
<<<<<<< HEAD
    assert len(resp) == 3
    resp = jm.cycle()
    assert len(resp) == 0


def test_type_resolving(test_db, mock_api, workflows_config_dir, site_config_file):
=======
    assert len(resp) == 2
    resp = jm.cycle()
    assert len(resp) == 0

#def test_type_resolving(test_db, mock_api, workflows_config_dir, site_config_file):
def test_type_resolving(test_db, test_client, workflows_config_dir, site_config_file):
>>>>>>> 78600333
    """
    This tests the handling when the same type is used for
    different activity types.  The desired behavior is to
    use the first match.
    """
    reset_db(test_db)
    load_fixture(test_db, "data_object_set.json")
    load_fixture(test_db, "data_generation_set.json")
    load_fixture(test_db, "read_qc_analysis.json", col="workflow_execution_set")

    #jm = Scheduler(test_db, workflow_yaml=workflows_config_dir / "workflows.yaml",
    #               site_conf=site_config_file)
    jm = Scheduler(workflow_yaml=workflows_config_dir / "workflows.yaml",
                   site_conf=site_config_file,
                   api=test_client)
    workflow_by_name = dict()
    for wf in jm.workflows:
        workflow_by_name[wf.name] = wf

    # mock progress
    load_fixture(test_db, "metagenome_assembly.json", col="workflow_execution_set")
    load_fixture(test_db, "metagenome_annotation.json", col="workflow_execution_set")

    resp = jm.cycle()

    assert len(resp) == 3
    # assert 'annotation' in resp[1]['config']['inputs']['contig_file']

<<<<<<< HEAD

def test_scheduler_add_job_rec(test_db, mock_api, workflows_config_dir, site_config_file):
=======
# Not really sure if this is doing what the function name says -jp20251023
@mark.parametrize("workflow_file", [
    "workflows.yaml",
    "workflows-mt.yaml"
])
#def test_scheduler_add_job_rec(test_db, mock_api, workflow_file, workflows_config_dir, site_config_file):
def test_scheduler_add_job_rec(test_db, workflow_file, workflows_config_dir, site_config_file):
>>>>>>> 78600333
    """
    Test basic job creation.
    """
    reset_db(test_db)
    load_fixture(test_db, "data_object_set.json")
    load_fixture(test_db, "data_generation_set.json")

<<<<<<< HEAD
    jm = Scheduler(test_db, workflow_yaml=workflows_config_dir / "workflows.yaml",
=======
    #jm = Scheduler(test_db, workflow_yaml=workflows_config_dir / workflow_file,
    #               site_conf=site_config_file)
    jm = Scheduler(workflow_yaml=workflows_config_dir / workflow_file,
>>>>>>> 78600333
                   site_conf=site_config_file)
    # sanity check
    assert jm


#def test_scheduler_find_new_jobs(test_db, mock_api, workflows_config_dir, site_config_file):
def test_scheduler_find_new_jobs(test_db, test_client, workflows_config_dir, site_config_file):
    """
    Test finding new jobs for a realisitic scenario:
    nmdc:omprc-11-cegmwy02 has no version-current MAGsAnalysis results.  The scheduler should find
    a new job for this.
    """
    reset_db(test_db)
    load_fixture(test_db, "data_objects_2.json", "data_object_set")
    load_fixture(test_db, "data_generation_2.json", "data_generation_set")
    load_fixture(test_db, "workflow_execution_2.json", "workflow_execution_set")

    workflow_config = load_workflow_configs(workflows_config_dir / "workflows.yaml")

    #scheduler = Scheduler(test_db, workflow_yaml=workflows_config_dir / "workflows.yaml", site_conf=site_config_file)
    scheduler = Scheduler(workflow_yaml=workflows_config_dir / "workflows.yaml", 
                          site_conf=site_config_file, 
                          api=test_client)
    assert scheduler

    workflow_process_nodes, manifest_map = load_workflow_process_nodes(scheduler.api, workflow_config)
    # sanity check
    assert workflow_process_nodes

    

    new_jobs = []
    found_jobs = []
    for node in workflow_process_nodes:
        found_jobs = scheduler.find_new_jobs(node, manifest_map, new_jobs)
        new_jobs.extend(found_jobs)
    assert new_jobs
    assert len(new_jobs) == 1
    new_job = new_jobs[0]
    assert isinstance(new_job, SchedulerJob)
    assert new_job.workflow.type == "nmdc:MagsAnalysis"
    assert new_job.trigger_act.type == "nmdc:MetagenomeAnnotation"
    assert new_job.trigger_act.data_objects_by_type

    job_req = scheduler.create_job_rec(new_job, manifest_map)
    assert job_req
    assert job_req["config"]["activity"]["type"] == "nmdc:MagsAnalysis"
    assert job_req["config"]["was_informed_by"] == ["nmdc:omprc-11-cegmwy02"]
    assert job_req["config"]["input_data_objects"]


#def test_scheduler_create_job_rec_raises_missing_data_object_exception(test_db, mock_api, workflows_config_dir, site_config_file):
def test_scheduler_create_job_rec_raises_missing_data_object_exception(test_db, test_client, workflows_config_dir, site_config_file):
    """
    Test that create_job_rec raises a MissingDataObjectException for missing data files
    """
    reset_db(test_db)
    load_fixture(test_db, "data_objects_2.json", "data_object_set")
    load_fixture(test_db, "data_generation_2.json", "data_generation_set")
    load_fixture(test_db, "workflow_execution_2.json", "workflow_execution_set")

    workflow_config = load_workflow_configs(workflows_config_dir / "workflows.yaml")

    #scheduler = Scheduler(test_db, workflow_yaml=workflows_config_dir / "workflows.yaml", site_conf=site_config_file)
    scheduler = Scheduler(workflow_yaml=workflows_config_dir / "workflows.yaml", site_conf=site_config_file, api=test_client)
    assert scheduler

    workflow_process_nodes, manifest_map = load_workflow_process_nodes(scheduler.api, workflow_config)
    # sanity check
    assert workflow_process_nodes

    

    new_jobs = []
    found_jobs = []
    for node in workflow_process_nodes:
        found_jobs = scheduler.find_new_jobs(node, manifest_map, new_jobs)
        new_jobs.extend(found_jobs)

    assert new_jobs
    assert len(new_jobs) == 1
    new_job = new_jobs[0]
    assert isinstance(new_job, SchedulerJob)
    assert new_job.workflow.type == "nmdc:MagsAnalysis"
    assert new_job.trigger_act.type == "nmdc:MetagenomeAnnotation"
    assert new_job.trigger_act.data_objects_by_type
    # remove contig file data object
    del new_job.trigger_act.data_objects_by_type["Assembly Contigs"]
    parent = new_job.trigger_act.parent
    del parent.data_objects_by_type["Assembly Contigs"]

    with pytest.raises(MissingDataObjectException):
        job_req = scheduler.create_job_rec(new_job, manifest_map)


#def test_scheduler_create_job_rec_has_input_files_as_array(test_db, mock_api, workflows_config_dir, site_config_file):
def test_scheduler_create_job_rec_has_input_files_as_array(test_db, test_client, workflows_config_dir, site_config_file):
    """
    Test that the input_data_objects field is an array of strings.
    """
    reset_db(test_db)
    load_fixture(test_db, "data_object_set.json")
    load_fixture(test_db, "data_generation_set.json")
    load_fixture(test_db, "read_qc_analysis.json", col="workflow_execution_set")

    #jm = Scheduler(
    #    test_db, workflow_yaml=workflows_config_dir / "workflows.yaml",
    #    site_conf=site_config_file
    #    )
    jm = Scheduler(
        workflow_yaml=workflows_config_dir / "workflows.yaml",
        site_conf=site_config_file, 
        api=test_client
        )

    resp = jm.cycle()
    assemblies = [j for j in resp if j["config"]["activity"]["type"] == "nmdc:MetagenomeAssembly"]
    assert assemblies
    assembly = assemblies[0]

    assert isinstance(assembly["config"]["inputs"]["shortRead"], bool)
    assert assembly["config"]["inputs"]["shortRead"] == True
    assert isinstance(assembly["config"]["inputs"]["input_files"], list)


@pytest.mark.parametrize("job_fixture", [
    "job_req_2.json",
    "cancelled_job_req_2.json"
])
def test_scheduler_find_new_jobs_with_existing_job(job_fixture, test_db, test_client, workflows_config_dir, site_config_file):
    """
    Test that the find_new_jobs method works as expected. We load an existing job fixture so we expect no new jobs to be found.
    """
    reset_db(test_db)
    load_fixture(test_db, "data_objects_2.json", "data_object_set")
    load_fixture(test_db, "data_generation_2.json", "data_generation_set")
    load_fixture(test_db, "workflow_execution_2.json", "workflow_execution_set")
    load_fixture(test_db, job_fixture, "jobs")

    workflow_config = load_workflow_configs(workflows_config_dir / "workflows.yaml")

    #scheduler = Scheduler(test_db, workflow_yaml=workflows_config_dir / "workflows.yaml", site_conf=site_config_file)
    scheduler = Scheduler(workflow_yaml=workflows_config_dir / "workflows.yaml", site_conf=site_config_file, api=test_client)
    assert scheduler

    workflow_process_nodes, manifest_map = load_workflow_process_nodes(scheduler.api, workflow_config)
    # sanity check
    assert workflow_process_nodes

    

    new_jobs = []
    found_jobs = []
    for node in workflow_process_nodes:
        found_jobs = scheduler.find_new_jobs(node, manifest_map, new_jobs)
        new_jobs.extend(found_jobs)

    assert not new_jobs

#def test_scheduler_find_new_jobs3(test_db, mock_api, workflows_config_dir, site_config_file):
def test_scheduler_find_new_jobs3(test_db, test_client, workflows_config_dir, site_config_file):
    """
    Test finding new jobs where two annotations with versions within range exist. A new MAGsAnalysis
     should be scheduled only for the latest version (a current bug schedules for both 20250714).
    nmdc:omprc-11-bm72c549The scheduler should find one new job for this.
    """
    reset_db(test_db)
    load_fixture(test_db, "data_objects_3.json", "data_object_set")
    load_fixture(test_db, "data_generation_3.json", "data_generation_set")
    load_fixture(test_db, "workflow_execution_3.json", "workflow_execution_set")

    workflow_config = load_workflow_configs(workflows_config_dir / "workflows.yaml")

    #scheduler = Scheduler(test_db, workflow_yaml=workflows_config_dir / "workflows.yaml", site_conf=site_config_file)
    scheduler = Scheduler(workflow_yaml=workflows_config_dir / "workflows.yaml", site_conf=site_config_file, api=test_client)
    assert scheduler

    workflow_process_nodes, manifest_map = load_workflow_process_nodes(scheduler.api, workflow_config)
    # sanity check
    assert workflow_process_nodes

    

    new_jobs = []
    found_jobs = []
    for node in workflow_process_nodes:
        found_jobs = scheduler.find_new_jobs(node, manifest_map, new_jobs)
        new_jobs.extend(found_jobs)

    assert new_jobs
    assert len(new_jobs) == 1
    new_job = new_jobs[0]
    assert isinstance(new_job, SchedulerJob)
    assert new_job.workflow.type == "nmdc:MagsAnalysis"
    assert new_job.trigger_act.type == "nmdc:MetagenomeAnnotation"
    assert new_job.trigger_act.data_objects_by_type

    job_req = scheduler.create_job_rec(new_job, manifest_map)
    assert job_req
    
    #new_job = new_jobs[1]
    #job_req = scheduler.create_job_rec(new_job, manifest_map)
    #assert job_req

    assert job_req["config"]["activity"]["type"] == "nmdc:MagsAnalysis"
    assert job_req["config"]["was_informed_by"] == ["nmdc:omprc-11-bm72c549"]
    assert job_req["config"]["input_data_objects"]


#def test_scheduler_find_new_jobs_for_multi_dgns(test_db, mock_api, workflows_config_dir, site_config_file):
def test_scheduler_find_new_jobs_for_multi_dgns(test_db, test_client, workflows_config_dir, site_config_file):
    """
    Testing where db is loaded with two data generation sets with two annotations records with versions within range exist.
    This is to ensure that the loop over each dg_execution_record is keeping track of their own set of wf execution types
    correctly. Should schedule one new MAG job for nmdc:omprc-11-bm72c549 and nmdc:omprc-11-tvg68444.
    """
    reset_db(test_db)
    load_fixture(test_db, "data_objects_multi.json", "data_object_set")
    load_fixture(test_db, "data_generation_multi.json", "data_generation_set")
    load_fixture(test_db, "workflow_execution_multi.json", "workflow_execution_set")

    workflow_config = load_workflow_configs(workflows_config_dir / "workflows.yaml")

    #scheduler = Scheduler(test_db, workflow_yaml=workflows_config_dir / "workflows.yaml", site_conf=site_config_file)
    scheduler = Scheduler(workflow_yaml=workflows_config_dir / "workflows.yaml", site_conf=site_config_file, api=test_client)
    assert scheduler

    workflow_process_nodes, manifest_map = load_workflow_process_nodes(scheduler.api, workflow_config)
    # sanity check
    assert workflow_process_nodes

    new_jobs = []
    found_jobs = []
    for node in workflow_process_nodes:
        found_jobs = scheduler.find_new_jobs(node, manifest_map, new_jobs)
        new_jobs.extend(found_jobs)
        
    assert new_jobs
    assert len(new_jobs) == 2
    
    new_job = new_jobs[0]
    assert isinstance(new_job, SchedulerJob)
    assert new_job.workflow.type == "nmdc:MagsAnalysis"
    assert new_job.trigger_act.type == "nmdc:MetagenomeAnnotation"
    assert new_job.trigger_act.data_objects_by_type

    job_req = scheduler.create_job_rec(new_job, manifest_map)
    assert job_req
    
    new_job = new_jobs[1]
    assert isinstance(new_job, SchedulerJob)
    assert new_job.workflow.type == "nmdc:MagsAnalysis"
    assert new_job.trigger_act.type == "nmdc:MetagenomeAnnotation"
    assert new_job.trigger_act.data_objects_by_type

    job_req = scheduler.create_job_rec(new_job, manifest_map)
    assert job_req

    assert job_req["config"]["activity"]["type"] == "nmdc:MagsAnalysis"
    assert job_req["config"]["input_data_objects"]


def test_scheduler_cycle_manifest(test_db, test_client, workflows_config_dir, site_config_file):
    """
    Test basic job creation for a data generation ID that is in a manifest set.
    Should return one job scheduled for the one manifest set
    This currently uses a modified dev site config so that the dev-api gets called to test the
    aggregations whereas other unit tests mock the api for minting IDs, else it will hang
    TO DO: replace live dev aggregation call for stability of offline testing 
    Results: One manifest job is scheduled, a second dgns for the same manifest is skipped, and a
    non-manifest MAGs:v1.3.16 for nmdc:wfmgan-11-6x59p192.2 is created
    Note: this used to take in 'site_config_file_dev_api' which was a fixture to use the live dev api (risky)
    now that we have local endpoint support, reverting back to standard config 20251104 -jlp
    """
    exp_rqc_git_repos = [
        "https://github.com/microbiomedata/ReadsQC",
        "https://github.com/microbiomedata/metaMAGs"
    ]
    # init_test(test_db)
    reset_db(test_db)

    load_fixture(test_db, "data_objects_in_manifest.json", "data_object_set")
    load_fixture(test_db, "data_generation_in_manifest.json", "data_generation_set")
    load_fixture(test_db, "manifest_set.json", "manifest_set")
    # Testing combining manifest data with non-manifest
    load_fixture(test_db, "data_objects_2.json", "data_object_set")
    load_fixture(test_db, "data_generation_2.json", "data_generation_set")
    load_fixture(test_db, "workflow_execution_2.json", "workflow_execution_set")


    # Scheduler will find one manifest job and one MAG to create
    exp_num_jobs_initial = 2
    exp_num_jobs_cycle_1 = 0
    #jm = Scheduler(test_db, workflow_yaml=workflows_config_dir / "workflows.yaml",
    #               site_conf=site_config_file_dev_api)
#    jm = Scheduler(workflow_yaml=workflows_config_dir / "workflows.yaml",
#                   site_conf=site_config_file_dev, api=test_client)
    jm = Scheduler(workflow_yaml=workflows_config_dir / "workflows.yaml",
                   site_conf=site_config_file, api=test_client)
    
    with patch.object(jm.api, 'minter', return_value="mocked-id-123"):
        resp = jm.cycle()
        assert len(resp) == exp_num_jobs_initial
        assert resp[0]["config"]["git_repo"] in exp_rqc_git_repos

        # All jobs should now be in a submitted state
        resp = jm.cycle()
        assert len(resp) == exp_num_jobs_cycle_1


def test_scheduler_cycle_manifest_multi(test_db, test_client, workflows_config_dir, site_config_file):
    """
    Test basic job creation for a data generation ID that is in a manifest set.
    Should return one job scheduled for the one manifest set
    This currently uses a modified dev site config so that the dev-api gets called to test the
    aggregations whereas other unit tests mock the api for minting IDs, else it will hang
    TO DO: replace live dev aggregation call for stability of offline testing 
    Results: One manifest job is scheduled, a second dgns for the same manifest is skipped, and a
    non-manifest MAGs:v1.3.16 for nmdc:wfmgan-11-6x59p192.2 is created
    note: site_config_file_dev_api before
    """
    exp_rqc_git_repos = [
        "https://github.com/microbiomedata/ReadsQC",
    ]
    # init_test(test_db)
    reset_db(test_db)

    load_fixture(test_db, "data_objects_in_manifest_2.json", "data_object_set")
    load_fixture(test_db, "data_generation_in_manifest_2.json", "data_generation_set")
    load_fixture(test_db, "manifest_set_2.json", "manifest_set")
    

    # Scheduler will find two manifest jobs
    exp_num_jobs_initial = 2
    exp_num_jobs_cycle_1 = 0
    jm = Scheduler(workflow_yaml=workflows_config_dir / "workflows.yaml",
                   site_conf=site_config_file, api=test_client)
    
    with patch.object(jm.api, 'minter', return_value="mocked-id-123"):
        resp = jm.cycle()
        assert len(resp) == exp_num_jobs_initial
        assert resp[0]["config"]["git_repo"] in exp_rqc_git_repos

        # All jobs should now be in a submitted state
        resp = jm.cycle()
        assert len(resp) == exp_num_jobs_cycle_1


def test_scheduler_mock_api(test_db, mock_api_small, workflows_config_dir, site_config_file):
    """ 
    Patch the NmdcRuntimeApi class itself as it's seen by the Scheduler module.
    The patch targets the class itself BEFORE instantiation.
    """
    reset_db(test_db)
    load_fixture(test_db, "data_object_set.json")
    load_fixture(test_db, "data_generation_set.json")

    with patch('nmdc_automation.workflow_automation.sched.NmdcRuntimeApi') as MockApiClass:
        # Get a mock of the instance that will be created
        mock_api_instance = MockApiClass.return_value

        # Configure the 'mint' method on the mock instance.
        # This is where you specify the mock's behavior.
        mock_api_instance.minter.return_value = 'mocked-id-123'
    
        jm = Scheduler(workflow_yaml=workflows_config_dir / "workflows.yaml",
                       site_conf=site_config_file)
        
        minted_id = jm.api.minter("test")

        assert minted_id == 'mocked-id-123'


def test_scheduler_mock_minter(test_db, test_client, workflows_config_dir, site_config_file):
    """ 
    Patch the NmdcRuntimeApi class itself as it's seen by the Scheduler module.
    The patch targets the class instantiation. This tests that when the site config is
    set to the nmdc-dev api, the mock minter is patched on the INSTANCE only. This is the 
    test 
    """
    reset_db(test_db)
    load_fixture(test_db, "data_object_set.json")
    load_fixture(test_db, "data_generation_set.json")

    jm = Scheduler(workflow_yaml=workflows_config_dir / "workflows.yaml",
                       site_conf=site_config_file, api=test_client)
    
    with patch.object(jm.api, 'minter', return_value="mocked-id-123"):
        resp = jm.cycle()
        
        assert jm.api.minter.called
        <|MERGE_RESOLUTION|>--- conflicted
+++ resolved
@@ -9,9 +9,6 @@
 from unittest.mock import patch, PropertyMock, Mock
 from nmdc_automation.api.nmdcapi import NmdcRuntimeApi
 
-<<<<<<< HEAD
-def test_scheduler_cycle(test_db, mock_api, workflows_config_dir, site_config_file):
-=======
 @mark.parametrize("workflow_file", [
     "workflows.yaml",
     "workflows-mt.yaml"
@@ -19,7 +16,6 @@
 
 #def test_scheduler_cycle(test_db, mock_api, workflow_file, workflows_config_dir, site_config_file):
 def test_scheduler_cycle(test_db, test_client, workflow_file, workflows_config_dir, site_config_file):
->>>>>>> 78600333
     """
     Test basic job creation.
     """
@@ -36,15 +32,10 @@
     # Scheduler will find one job to create for analyte categories metagenome and metatranscriptome
     exp_num_jobs_initial = 2
     exp_num_jobs_cycle_1 = 0
-<<<<<<< HEAD
-    jm = Scheduler(test_db, workflow_yaml=workflows_config_dir / "workflows.yaml",
-                   site_conf=site_config_file)
-=======
     #jm = Scheduler(test_db, workflow_yaml=workflows_config_dir / workflow_file,
     #               site_conf=site_config_file)
     jm = Scheduler(workflow_yaml=workflows_config_dir / workflow_file,
                    site_conf=site_config_file, api=test_client)
->>>>>>> 78600333
     resp = jm.cycle()
     assert len(resp) == exp_num_jobs_initial
     assert resp[0]["config"]["git_repo"] in exp_rqc_git_repos
@@ -53,17 +44,12 @@
     resp = jm.cycle()
     assert len(resp) == exp_num_jobs_cycle_1
 
-<<<<<<< HEAD
-
-def test_progress(test_db, mock_api, workflows_config_dir, site_config_file):
-=======
 @mark.parametrize("workflow_file", [
     "workflows.yaml",
     "workflows-mt.yaml"
 ])
 #def test_progress(test_db, mock_api, workflow_file, workflows_config_dir, site_config_file):
 def test_progress(test_db, test_client, workflow_file, workflows_config_dir, site_config_file):
->>>>>>> 78600333
     reset_db(test_db)
     metatranscriptome = False
     load_fixture(test_db, "data_object_set.json")
@@ -71,16 +57,11 @@
 
 
 
-<<<<<<< HEAD
-    jm = Scheduler(test_db, workflow_yaml=workflows_config_dir / "workflows.yaml",
-                   site_conf= site_config_file)
-=======
     #jm = Scheduler(test_db, workflow_yaml=workflows_config_dir / workflow_file,
     #               site_conf= site_config_file)
     jm = Scheduler(workflow_yaml=workflows_config_dir / workflow_file,
                    site_conf= site_config_file,
                    api=test_client)
->>>>>>> 78600333
     workflow_by_name = dict()
     for wf in jm.workflows:
         workflow_by_name[wf.name] = wf
@@ -193,21 +174,12 @@
 
     resp = jm.cycle()
     # there is one additional metatranscriptome rqc job from the fixture
-<<<<<<< HEAD
-    assert len(resp) == 3
-    resp = jm.cycle()
-    assert len(resp) == 0
-
-
-def test_type_resolving(test_db, mock_api, workflows_config_dir, site_config_file):
-=======
     assert len(resp) == 2
     resp = jm.cycle()
     assert len(resp) == 0
 
 #def test_type_resolving(test_db, mock_api, workflows_config_dir, site_config_file):
 def test_type_resolving(test_db, test_client, workflows_config_dir, site_config_file):
->>>>>>> 78600333
     """
     This tests the handling when the same type is used for
     different activity types.  The desired behavior is to
@@ -236,10 +208,6 @@
     assert len(resp) == 3
     # assert 'annotation' in resp[1]['config']['inputs']['contig_file']
 
-<<<<<<< HEAD
-
-def test_scheduler_add_job_rec(test_db, mock_api, workflows_config_dir, site_config_file):
-=======
 # Not really sure if this is doing what the function name says -jp20251023
 @mark.parametrize("workflow_file", [
     "workflows.yaml",
@@ -247,7 +215,6 @@
 ])
 #def test_scheduler_add_job_rec(test_db, mock_api, workflow_file, workflows_config_dir, site_config_file):
 def test_scheduler_add_job_rec(test_db, workflow_file, workflows_config_dir, site_config_file):
->>>>>>> 78600333
     """
     Test basic job creation.
     """
@@ -255,13 +222,9 @@
     load_fixture(test_db, "data_object_set.json")
     load_fixture(test_db, "data_generation_set.json")
 
-<<<<<<< HEAD
-    jm = Scheduler(test_db, workflow_yaml=workflows_config_dir / "workflows.yaml",
-=======
     #jm = Scheduler(test_db, workflow_yaml=workflows_config_dir / workflow_file,
     #               site_conf=site_config_file)
     jm = Scheduler(workflow_yaml=workflows_config_dir / workflow_file,
->>>>>>> 78600333
                    site_conf=site_config_file)
     # sanity check
     assert jm
